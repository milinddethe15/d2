package d2compiler_test

import (
	"fmt"
	"path/filepath"
	"strings"
	"testing"

	tassert "github.com/stretchr/testify/assert"

	"oss.terrastruct.com/util-go/assert"
	"oss.terrastruct.com/util-go/diff"

	"oss.terrastruct.com/d2/d2compiler"
	"oss.terrastruct.com/d2/d2format"
	"oss.terrastruct.com/d2/d2graph"
	"oss.terrastruct.com/d2/d2target"
)

func TestCompile(t *testing.T) {
	t.Parallel()

	testCases := []struct {
		name string
		text string

		expErr     string
		assertions func(t *testing.T, g *d2graph.Graph)
	}{
		{
			name: "basic_shape",

			text: `
x: {
  shape: circle
}
`,
			assertions: func(t *testing.T, g *d2graph.Graph) {
				if len(g.Objects) != 1 {
					t.Fatalf("expected 1 objects: %#v", g.Objects)
				}
				if g.Objects[0].ID != "x" {
					t.Fatalf("expected g.Objects[0].ID to be x: %#v", g.Objects[0])
				}

				if g.Objects[0].Shape.Value != d2target.ShapeCircle {
					t.Fatalf("expected g.Objects[0].Shape.Value to be circle: %#v", g.Objects[0].Shape.Value)
				}

			},
		},
		{
			name: "basic_style",

			text: `
x: {
	style.opacity: 0.4
}
`,
			assertions: func(t *testing.T, g *d2graph.Graph) {
				if len(g.Objects) != 1 {
					t.Fatalf("expected 1 objects: %#v", g.Objects)
				}
				if g.Objects[0].ID != "x" {
					t.Fatalf("expected g.Objects[0].ID to be x: %#v", g.Objects[0])
				}

				if g.Objects[0].Style.Opacity.Value != "0.4" {
					t.Fatalf("expected g.Objects[0].Style.Opacity.Value to be 0.4: %#v", g.Objects[0].Style.Opacity.Value)
				}

			},
		},
		{
			name: "image_style",

			text: `hey: "" {
  icon: https://icons.terrastruct.com/essentials/004-picture.svg
  shape: image
  style.stroke: "#0D32B2"
}
`,
			assertions: func(t *testing.T, g *d2graph.Graph) {
				if len(g.Objects) != 1 {
					t.Fatalf("expected 1 objects: %#v", g.Objects)
				}
			},
		},
		{
			name: "dimensions_on_nonimage",

			text: `hey: "" {
  shape: hexagon
	width: 200
	height: 230
}
`,
			assertions: func(t *testing.T, g *d2graph.Graph) {
				if len(g.Objects) != 1 {
					t.Fatalf("expected 1 objects: %#v", g.Objects)
				}
				if g.Objects[0].ID != "hey" {
					t.Fatalf("expected g.Objects[0].ID to be 'hey': %#v", g.Objects[0])
				}
				if g.Objects[0].Shape.Value != d2target.ShapeHexagon {
					t.Fatalf("expected g.Objects[0].Shape.Value to be hexagon: %#v", g.Objects[0].Shape.Value)
				}
				if g.Objects[0].WidthAttr.Value != "200" {
					t.Fatalf("expected g.Objects[0].Width.Value to be 200: %#v", g.Objects[0].WidthAttr.Value)
				}
				if g.Objects[0].HeightAttr.Value != "230" {
					t.Fatalf("expected g.Objects[0].Height.Value to be 230: %#v", g.Objects[0].HeightAttr.Value)
				}
			},
		},
		{
			name: "positions",
			text: `hey: {
	top: 200
	left: 230
}
`,
			assertions: func(t *testing.T, g *d2graph.Graph) {
				tassert.Equal(t, "200", g.Objects[0].Top.Value)
			},
		},
		{
			name: "positions_negative",
			text: `hey: {
	top: 200
	left: -200
}
`,
			expErr: `d2/testdata/d2compiler/TestCompile/positions_negative.d2:3:8: left must be a non-negative integer: "-200"`,
		},
		{
			name: "equal_dimensions_on_circle",

			text: `hey: "" {
	shape: circle
	width: 200
	height: 230
}
`,
			expErr: `d2/testdata/d2compiler/TestCompile/equal_dimensions_on_circle.d2:3:2: width and height must be equal for circle shapes
d2/testdata/d2compiler/TestCompile/equal_dimensions_on_circle.d2:4:2: width and height must be equal for circle shapes`,
		},
		{
			name: "single_dimension_on_circle",

			text: `hey: "" {
	shape: circle
	height: 230
}
`,
			assertions: func(t *testing.T, g *d2graph.Graph) {
				if len(g.Objects) != 1 {
					t.Fatalf("expected 1 objects: %#v", g.Objects)
				}
				if g.Objects[0].ID != "hey" {
					t.Fatalf("expected ID to be 'hey': %#v", g.Objects[0])
				}
				if g.Objects[0].Shape.Value != d2target.ShapeCircle {
					t.Fatalf("expected Attributes.Shape.Value to be circle: %#v", g.Objects[0].Shape.Value)
				}
				if g.Objects[0].WidthAttr != nil {
					t.Fatalf("expected Attributes.Width to be nil: %#v", g.Objects[0].WidthAttr)
				}
				if g.Objects[0].HeightAttr == nil {
					t.Fatalf("Attributes.Height is nil")
				}
			},
		},
		{
			name: "dimensions_on_containers",
			text: `
containers: {
	circle container: {
		shape: circle
		width: 512

		diamond: {
			shape: diamond
			width: 128
			height: 64
		}
	}
	diamond container: {
		shape: diamond
		width: 512
		height: 256

		circle: {
			shape: circle
			width: 128
		}
	}
	oval container: {
		shape: oval
		width: 512
		height: 256

		hexagon: {
			shape: hexagon
			width: 128
			height: 64
		}
	}
	hexagon container: {
		shape: hexagon
		width: 512
		height: 256

		oval: {
			shape: oval
			width: 128
			height: 64
		}
	}
}
`,
		},
		{
			name: "dimension_with_style",

			text: `x: {
  width: 200
  style.multiple: true
}
`,
		},
		{
			name: "basic_icon",

			text: `hey: "" {
  icon: https://icons.terrastruct.com/essentials/004-picture.svg
}
`,
			assertions: func(t *testing.T, g *d2graph.Graph) {
				if g.Objects[0].Icon == nil {
					t.Fatal("Attribute icon is nil")
				}
			},
		},
		{
			name: "fill-pattern",
			text: `x: {
	style: {
    fill-pattern: dots
  }
}
`,
		},
		{
			name: "invalid-fill-pattern",
			text: `x: {
	style: {
    fill-pattern: ddots
  }
}
`,
			expErr: `d2/testdata/d2compiler/TestCompile/invalid-fill-pattern.d2:3:19: expected "fill-pattern" to be one of: dots, lines, grain, paper`,
		},
		{
			name: "shape_unquoted_hex",

			text: `x: {
	style: {
    fill: #ffffff
  }
}
`,
			expErr: `d2/testdata/d2compiler/TestCompile/shape_unquoted_hex.d2:3:10: missing value after colon`,
		},
		{
			name: "edge_unquoted_hex",

			text: `x -> y: {
	style: {
    fill: #ffffff
  }
}
`,
			expErr: `d2/testdata/d2compiler/TestCompile/edge_unquoted_hex.d2:3:10: missing value after colon`,
		},
		{
			name: "blank_underscore",

			text: `x: {
  y
  _
}
`,
			expErr: `d2/testdata/d2compiler/TestCompile/blank_underscore.d2:3:3: field key must contain more than underscores`,
		},
		{
			name: "image_non_style",

			text: `x: {
  shape: image
  icon: https://icons.terrastruct.com/aws/_Group%20Icons/EC2-instance-container_light-bg.svg
  name: y
}
`,
			expErr: `d2/testdata/d2compiler/TestCompile/image_non_style.d2:4:3: image shapes cannot have children.`,
		},
		{
			name: "image_children_Steps",

			text: `x: {
  icon: https://icons.terrastruct.com/aws/_Group%20Icons/EC2-instance-container_light-bg.svg
  shape: image
  Steps
}
`,
			expErr: `d2/testdata/d2compiler/TestCompile/image_children_Steps.d2:4:3: steps is only allowed at a board root`,
		},
		{
			name: "stroke-width",

			text: `hey {
  style.stroke-width: 0
}
`,
			assertions: func(t *testing.T, g *d2graph.Graph) {
				if len(g.Objects) != 1 {
					t.Fatalf("expected 1 objects: %#v", g.Objects)
				}
				if g.Objects[0].Style.StrokeWidth.Value != "0" {
					t.Fatalf("unexpected")
				}
			},
		},
		{
			name: "illegal-stroke-width",

			text: `hey {
  style.stroke-width: -1
}
`,
			expErr: `d2/testdata/d2compiler/TestCompile/illegal-stroke-width.d2:2:23: expected "stroke-width" to be a number between 0 and 15`,
		},
		{
			name: "underscore_parent_create",

			text: `
x: {
	_.y
}
`,
			assertions: func(t *testing.T, g *d2graph.Graph) {
				if len(g.Objects) != 2 {
					t.Fatalf("expected 2 objects: %#v", g.Objects)
				}
				if g.Objects[0].ID != "x" {
					t.Fatalf("expected g.Objects[0].ID to be x: %#v", g.Objects[0])
				}
				if g.Objects[1].ID != "y" {
					t.Fatalf("expected g.Objects[1].ID to be y: %#v", g.Objects[1])
				}

				if len(g.Root.ChildrenArray) != 2 {
					t.Fatalf("expected 2 objects at the root: %#v", len(g.Root.ChildrenArray))
				}

			},
		},
		{
			name: "underscore_unresolved_obj",

			text: `
x: {
	_.y
}
`,
			assertions: func(t *testing.T, g *d2graph.Graph) {
				tassert.Equal(t, "y", g.Objects[1].ID)
				tassert.Equal(t, g.Objects[0].AbsID(), g.Objects[1].References[0].ScopeObj.AbsID())
			},
		},
		{
			name: "underscore_connection",
			text: `a: {
  _.c.d -> _.c.b
}
`,
			assertions: func(t *testing.T, g *d2graph.Graph) {
				tassert.Equal(t, 4, len(g.Objects))
				tassert.Equal(t, 1, len(g.Edges))
			},
		},
		{
			name: "underscore_parent_not_root",

			text: `
x: {
  y: {
    _.z
  }
}
`,
			assertions: func(t *testing.T, g *d2graph.Graph) {
				if len(g.Objects) != 3 {
					t.Fatalf("expected 3 objects: %#v", g.Objects)
				}
				if g.Objects[0].ID != "x" {
					t.Fatalf("expected g.Objects[0].ID to be x: %#v", g.Objects[0])
				}
				if g.Objects[1].ID != "y" {
					t.Fatalf("expected g.Objects[1].ID to be y: %#v", g.Objects[1])
				}

				if len(g.Root.ChildrenArray) != 1 {
					t.Fatalf("expected 1 object at the root: %#v", len(g.Root.ChildrenArray))
				}
				if len(g.Objects[0].ChildrenArray) != 2 {
					t.Fatalf("expected 2 objects within x: %v", len(g.Objects[0].ChildrenArray))
				}

			},
		},
		{
			name: "underscore_parent_preference_1",

			text: `
x: {
	_.y: "All we are given is possibilities -- to make ourselves one thing or another."
}
y: "But it's real.  And if it's real it can be affected ...  we may not be able"
`,
			assertions: func(t *testing.T, g *d2graph.Graph) {
				if len(g.Objects) != 2 {
					t.Fatalf("expected 2 objects: %#v", g.Objects)
				}
				if g.Objects[0].ID != "x" {
					t.Fatalf("expected g.Objects[0].ID to be x: %#v", g.Objects[0])
				}
				if g.Objects[1].ID != "y" {
					t.Fatalf("expected g.Objects[1].ID to be y: %#v", g.Objects[1])
				}

				if len(g.Root.ChildrenArray) != 2 {
					t.Fatalf("expected 2 objects at the root: %#v", len(g.Root.ChildrenArray))
				}
				if g.Objects[1].Label.Value != "But it's real.  And if it's real it can be affected ...  we may not be able" {
					t.Fatalf("expected g.Objects[1].Label.Value to be last value: %#v", g.Objects[1].Label.Value)
				}
			},
		},
		{
			name: "underscore_parent_preference_2",

			text: `
y: "But it's real.  And if it's real it can be affected ...  we may not be able"
x: {
	_.y: "All we are given is possibilities -- to make ourselves one thing or another."
}
`,
			assertions: func(t *testing.T, g *d2graph.Graph) {
				if len(g.Objects) != 2 {
					t.Fatalf("expected 2 objects: %#v", g.Objects)
				}
				if g.Objects[0].ID != "y" {
					t.Fatalf("expected g.Objects[0].ID to be y: %#v", g.Objects[0])
				}
				if g.Objects[1].ID != "x" {
					t.Fatalf("expected g.Objects[1].ID to be x: %#v", g.Objects[1])
				}

				if len(g.Root.ChildrenArray) != 2 {
					t.Fatalf("expected 2 objects at the root: %#v", len(g.Root.ChildrenArray))
				}
				if g.Objects[0].Label.Value != "All we are given is possibilities -- to make ourselves one thing or another." {
					t.Fatalf("expected g.Objects[0].Label.Value to be last value: %#v", g.Objects[0].Label.Value)
				}
			},
		},
		{
			name: "underscore_parent_squared",

			text: `
x: {
  y: {
    _._.z
  }
}
`,
			assertions: func(t *testing.T, g *d2graph.Graph) {
				if len(g.Objects) != 3 {
					t.Fatalf("expected 3 objects: %#v", len(g.Objects))
				}

				if len(g.Root.ChildrenArray) != 2 {
					t.Fatalf("expected 2 objects at the root: %#v", len(g.Root.ChildrenArray))
				}
			},
		},
		{
			name: "underscore_parent_root",

			text: `
_.x
`,
			expErr: `d2/testdata/d2compiler/TestCompile/underscore_parent_root.d2:2:1: invalid underscore: no parent`,
		},
		{
			name: "underscore_parent_middle_path",

			text: `
x: {
  y._.z
}
`,
			expErr: `d2/testdata/d2compiler/TestCompile/underscore_parent_middle_path.d2:3:5: parent "_" can only be used in the beginning of paths, e.g. "_.x"`,
		},
		{
			name: "underscore_parent_sandwich_path",

			text: `
x: {
  _.z._
}
`,
			expErr: `d2/testdata/d2compiler/TestCompile/underscore_parent_sandwich_path.d2:3:7: parent "_" can only be used in the beginning of paths, e.g. "_.x"`,
		},
		{
			name: "underscore_edge",

			text: `
x: {
  _.y -> _.x
}
`,
			assertions: func(t *testing.T, g *d2graph.Graph) {
				if len(g.Objects) != 2 {
					t.Fatalf("expected 2 objects: %#v", g.Objects)
				}
				if g.Objects[0].ID != "x" {
					t.Fatalf("expected g.Objects[0].ID to be x: %#v", g.Objects[0])
				}
				if g.Objects[1].ID != "y" {
					t.Fatalf("expected g.Objects[1].ID to be y: %#v", g.Objects[1])
				}

				if len(g.Edges) != 1 {
					t.Fatalf("expected 1 edge: %#v", g.Edges)
				}
				if g.Edges[0].Src.ID != "y" {
					t.Fatalf("expected g.Edges[0].Src.ID to be y: %#v", g.Edges[0])
				}
				if g.Edges[0].Dst.ID != "x" {
					t.Fatalf("expected g.Edges[0].Dst.ID to be x: %#v", g.Edges[0])
				}
				if g.Edges[0].SrcArrow {
					t.Fatalf("expected g.Edges[0].SrcArrow to be false: %#v", g.Edges[0])
				}
				if !g.Edges[0].DstArrow {
					t.Fatalf("expected g.Edges[0].DstArrow to be true: %#v", g.Edges[0])
				}
			},
		},
		{
			name: "underscore_edge_chain",

			text: `
x: {
  _.y -> _.x -> _.z
}
`,
			assertions: func(t *testing.T, g *d2graph.Graph) {
				if len(g.Objects) != 3 {
					t.Fatalf("expected 3 objects: %#v", g.Objects)
				}
				if g.Objects[0].ID != "x" {
					t.Fatalf("expected g.Objects[0].ID to be x: %#v", g.Objects[0])
				}
				if g.Objects[1].ID != "y" {
					t.Fatalf("expected g.Objects[1].ID to be y: %#v", g.Objects[1])
				}
				if g.Objects[2].ID != "z" {
					t.Fatalf("expected g.Objects[2].ID to be z: %#v", g.Objects[2])
				}

				if len(g.Edges) != 2 {
					t.Fatalf("expected 2 edge: %#v", g.Edges)
				}
				if g.Edges[0].Src.ID != "y" {
					t.Fatalf("expected g.Edges[0].Src.ID to be y: %#v", g.Edges[0])
				}
				if g.Edges[0].Dst.ID != "x" {
					t.Fatalf("expected g.Edges[0].Dst.ID to be x: %#v", g.Edges[0])
				}
				if g.Edges[1].Src.ID != "x" {
					t.Fatalf("expected g.Edges[1].Src.ID to be x: %#v", g.Edges[1])
				}
				if g.Edges[1].Dst.ID != "z" {
					t.Fatalf("expected g.Edges[1].Dst.ID to be z: %#v", g.Edges[1])
				}
			},
		},
		{
			name: "underscore_edge_existing",

			text: `
a -> b: "Can you imagine how life could be improved if we could do away with"
x: {
	_.a -> _.b: "Well, it's garish, ugly, and derelicts have used it for a toilet."
}
`,
			assertions: func(t *testing.T, g *d2graph.Graph) {
				if len(g.Objects) != 3 {
					t.Fatalf("expected 3 objects: %#v", g.Objects)
				}
				if len(g.Edges) != 2 {
					t.Fatalf("expected 2 edge: %#v", g.Edges)
				}
				if g.Edges[0].Src.ID != "a" {
					t.Fatalf("expected g.Edges[0].Src.ID to be a: %#v", g.Edges[0])
				}
				if g.Edges[0].Dst.ID != "b" {
					t.Fatalf("expected g.Edges[0].Dst.ID to be b: %#v", g.Edges[0])
				}
				if g.Edges[1].Src.ID != "a" {
					t.Fatalf("expected g.Edges[1].Src.ID to be a: %#v", g.Edges[1])
				}
				if g.Edges[1].Dst.ID != "b" {
					t.Fatalf("expected g.Edges[1].Dst.ID to be b: %#v", g.Edges[1])
				}
				if g.Edges[0].Label.Value != "Can you imagine how life could be improved if we could do away with" {
					t.Fatalf("unexpected g.Edges[0].Label: %#v", g.Edges[0].Label)
				}
				if g.Edges[1].Label.Value != "Well, it's garish, ugly, and derelicts have used it for a toilet." {
					t.Fatalf("unexpected g.Edges[1].Label: %#v", g.Edges[1].Label)
				}
			},
		},
		{
			name: "underscore_edge_index",

			text: `
a -> b: "Can you imagine how life could be improved if we could do away with"
x: {
	(_.a -> _.b)[0]: "Well, it's garish, ugly, and derelicts have used it for a toilet."
}
`,
			assertions: func(t *testing.T, g *d2graph.Graph) {
				if len(g.Objects) != 3 {
					t.Fatalf("expected 3 objects: %#v", g.Objects)
				}
				if len(g.Edges) != 1 {
					t.Fatalf("expected 1 edge: %#v", g.Edges)
				}
				if g.Edges[0].Src.ID != "a" {
					t.Fatalf("expected g.Edges[0].Src.ID to be a: %#v", g.Edges[0])
				}
				if g.Edges[0].Dst.ID != "b" {
					t.Fatalf("expected g.Edges[0].Dst.ID to be b: %#v", g.Edges[0])
				}
				if g.Edges[0].Label.Value != "Well, it's garish, ugly, and derelicts have used it for a toilet." {
					t.Fatalf("unexpected g.Edges[0].Label: %#v", g.Edges[0].Label)
				}
			},
		},
		{
			name: "underscore_edge_nested",

			text: `
x: {
	y: {
		_._.z -> _.y
	}
}
`,
			assertions: func(t *testing.T, g *d2graph.Graph) {
				if len(g.Objects) != 3 {
					t.Fatalf("expected 3 objects: %#v", g.Objects)
				}
				if len(g.Edges) != 1 {
					t.Fatalf("expected 1 edge: %#v", g.Edges)
				}
				if g.Edges[0].Src.AbsID() != "z" {
					t.Fatalf("expected g.Edges[0].Src.AbsID() to be z: %#v", g.Edges[0].Src.AbsID())
				}
				if g.Edges[0].Dst.AbsID() != "x.y" {
					t.Fatalf("expected g.Edges[0].Dst.AbsID() to be x.y: %#v", g.Edges[0].Dst.AbsID())
				}
			},
		},
		{
			name: "edge",

			text: `
x -> y
`,
			assertions: func(t *testing.T, g *d2graph.Graph) {
				if len(g.Objects) != 2 {
					t.Fatalf("expected 2 objects: %#v", g.Objects)
				}
				if g.Objects[0].ID != "x" {
					t.Fatalf("expected g.Objects[0].ID to be x: %#v", g.Objects[0])
				}
				if g.Objects[1].ID != "y" {
					t.Fatalf("expected g.Objects[1].ID to be y: %#v", g.Objects[1])
				}

				if len(g.Edges) != 1 {
					t.Fatalf("expected 1 edge: %#v", g.Edges)
				}
				if g.Edges[0].Src.ID != "x" {
					t.Fatalf("expected g.Edges[0].Src.ID to be x: %#v", g.Edges[0])
				}
				if g.Edges[0].Dst.ID != "y" {
					t.Fatalf("expected g.Edges[0].Dst.ID to be y: %#v", g.Edges[0])
				}
				if g.Edges[0].SrcArrow {
					t.Fatalf("expected g.Edges[0].SrcArrow to be false: %#v", g.Edges[0])
				}
				if !g.Edges[0].DstArrow {
					t.Fatalf("expected g.Edges[0].DstArrow to be true: %#v", g.Edges[0])
				}
			},
		},
		{
			name: "edge_chain",

			text: `
x -> y -> z: "The kids will love our inflatable slides"
`,
			assertions: func(t *testing.T, g *d2graph.Graph) {
				if len(g.Objects) != 3 {
					t.Fatalf("expected 2 objects: %#v", g.Objects)
				}
				if g.Objects[0].ID != "x" {
					t.Fatalf("expected g.Objects[0].ID to be x: %#v", g.Objects[0])
				}
				if g.Objects[1].ID != "y" {
					t.Fatalf("expected g.Objects[1].ID to be y: %#v", g.Objects[1])
				}
				if g.Objects[2].ID != "z" {
					t.Fatalf("expected g.Objects[2].ID to be z: %#v", g.Objects[2])
				}

				if len(g.Edges) != 2 {
					t.Fatalf("expected 2 edge: %#v", g.Edges)
				}
				if g.Edges[0].Src.ID != "x" {
					t.Fatalf("expected g.Edges[0].Src.ID to be x: %#v", g.Edges[0])
				}
				if g.Edges[0].Dst.ID != "y" {
					t.Fatalf("expected g.Edges[0].Dst.ID to be y: %#v", g.Edges[0])
				}
				if g.Edges[1].Src.ID != "y" {
					t.Fatalf("expected g.Edges[1].Src.ID to be x: %#v", g.Edges[1])
				}
				if g.Edges[1].Dst.ID != "z" {
					t.Fatalf("expected g.Edges[1].Dst.ID to be y: %#v", g.Edges[1])
				}

				if g.Edges[0].Label.Value != "The kids will love our inflatable slides" {
					t.Fatalf("unexpected g.Edges[0].Label: %#v", g.Edges[0].Label.Value)
				}
				if g.Edges[1].Label.Value != "The kids will love our inflatable slides" {
					t.Fatalf("unexpected g.Edges[1].Label: %#v", g.Edges[1].Label.Value)
				}
			},
		},
		{
			name: "edge_index",

			text: `
x -> y: one
(x -> y)[0]: two
`,
			assertions: func(t *testing.T, g *d2graph.Graph) {
				if len(g.Objects) != 2 {
					t.Fatalf("expected 2 objects: %#v", g.Objects)
				}
				if g.Objects[0].ID != "x" {
					t.Fatalf("expected g.Objects[0].ID to be x: %#v", g.Objects[0])
				}
				if g.Objects[1].ID != "y" {
					t.Fatalf("expected g.Objects[1].ID to be y: %#v", g.Objects[1])
				}

				if len(g.Edges) != 1 {
					t.Fatalf("expected 1 edge: %#v", g.Edges)
				}
				if g.Edges[0].Src.ID != "x" {
					t.Fatalf("expected g.Edges[0].Src.ID to be x: %#v", g.Edges[0].Src)
				}
				if g.Edges[0].Dst.ID != "y" {
					t.Fatalf("expected g.Edges[0].Dst.ID to be y: %#v", g.Edges[0].Dst)
				}
				if g.Edges[0].SrcArrow {
					t.Fatalf("expected g.Edges[0].SrcArrow to be false: %#v", g.Edges[0].SrcArrow)
				}
				if !g.Edges[0].DstArrow {
					t.Fatalf("expected g.Edges[0].DstArrow to be true: %#v", g.Edges[0].DstArrow)
				}
				if g.Edges[0].Label.Value != "two" {
					t.Fatalf("expected g.Edges[0].Label to be two: %#v", g.Edges[0].Label)
				}
			},
		},
		{
			name: "edge_index_nested",

			text: `
b: {
	x -> y: one
	(x -> y)[0]: two
}
`,
			assertions: func(t *testing.T, g *d2graph.Graph) {
				if len(g.Objects) != 3 {
					t.Fatalf("expected 3 objects: %#v", g.Objects)
				}
				if g.Objects[0].ID != "b" {
					t.Fatalf("expected g.Objects[0].ID to be b: %#v", g.Objects[0])
				}
				if g.Objects[1].ID != "x" {
					t.Fatalf("expected g.Objects[1].ID to be x: %#v", g.Objects[0])
				}
				if g.Objects[2].ID != "y" {
					t.Fatalf("expected g.Objects[2].ID to be y: %#v", g.Objects[1])
				}

				if len(g.Edges) != 1 {
					t.Fatalf("expected 1 edge: %#v", g.Edges)
				}
				if g.Edges[0].Src.AbsID() != "b.x" {
					t.Fatalf("expected g.Edges[0].Src.AbsoluteID() to be x: %#v", g.Edges[0].Src)
				}
				if g.Edges[0].Dst.AbsID() != "b.y" {
					t.Fatalf("expected g.Edges[0].Dst.AbsoluteID() to be y: %#v", g.Edges[0].Dst)
				}
				if g.Edges[0].SrcArrow {
					t.Fatalf("expected g.Edges[0].SrcArrow to be false: %#v", g.Edges[0].SrcArrow)
				}
				if !g.Edges[0].DstArrow {
					t.Fatalf("expected g.Edges[0].DstArrow to be true: %#v", g.Edges[0].DstArrow)
				}
				if g.Edges[0].Label.Value != "two" {
					t.Fatalf("expected g.Edges[0].Label to be two: %#v", g.Edges[0].Label)
				}
			},
		},
		{
			name: "edge_index_nested_cross_scope",

			text: `
b: {
	x -> y: one
}
b.(x -> y)[0]: two
`,
			assertions: func(t *testing.T, g *d2graph.Graph) {
				if len(g.Objects) != 3 {
					t.Fatalf("expected 3 objects: %#v", g.Objects)
				}
				if g.Objects[0].ID != "b" {
					t.Fatalf("expected g.Objects[0].ID to be b: %#v", g.Objects[0])
				}
				if g.Objects[1].ID != "x" {
					t.Fatalf("expected g.Objects[1].ID to be x: %#v", g.Objects[0])
				}
				if g.Objects[2].ID != "y" {
					t.Fatalf("expected g.Objects[2].ID to be y: %#v", g.Objects[1])
				}

				if len(g.Edges) != 1 {
					t.Fatalf("expected 1 edge: %#v", g.Edges)
				}
				if g.Edges[0].Src.AbsID() != "b.x" {
					t.Fatalf("expected g.Edges[0].Src.AbsoluteID() to be x: %#v", g.Edges[0].Src)
				}
				if g.Edges[0].Dst.AbsID() != "b.y" {
					t.Fatalf("expected g.Edges[0].Dst.AbsoluteID() to be y: %#v", g.Edges[0].Dst)
				}
				if g.Edges[0].SrcArrow {
					t.Fatalf("expected g.Edges[0].SrcArrow to be false: %#v", g.Edges[0].SrcArrow)
				}
				if !g.Edges[0].DstArrow {
					t.Fatalf("expected g.Edges[0].DstArrow to be true: %#v", g.Edges[0].DstArrow)
				}
				if g.Edges[0].Label.Value != "two" {
					t.Fatalf("expected g.Edges[0].Label to be two: %#v", g.Edges[0].Label)
				}
			},
		},
		{
			name: "unsemantic_markdown",

			text: `test:|
foobar
<p>
|
`,
			expErr: `d2/testdata/d2compiler/TestCompile/unsemantic_markdown.d2:1:1: malformed Markdown: element <p> closed by </div>`,
		},
		{
			name: "unsemantic_markdown_2",

			text: `test:|
foo<br>
bar
|
`,
			expErr: `d2/testdata/d2compiler/TestCompile/unsemantic_markdown_2.d2:1:1: malformed Markdown: element <br> closed by </p>`,
		},
		{
			name: "edge_map",

			text: `
x -> y: {
  label: "Space: the final frontier.  These are the voyages of the starship Enterprise."
}
`,
			assertions: func(t *testing.T, g *d2graph.Graph) {
				if len(g.Objects) != 2 {
					t.Fatalf("expected 2 objects: %#v", g.Objects)
				}
				if g.Objects[0].ID != "x" {
					t.Fatalf("expected g.Objects[0].ID to be x: %#v", g.Objects[0])
				}
				if g.Objects[1].ID != "y" {
					t.Fatalf("expected g.Objects[1].ID to be y: %#v", g.Objects[1])
				}

				if len(g.Edges) != 1 {
					t.Fatalf("expected 1 edge: %#v", g.Edges)
				}
				if g.Edges[0].Src.ID != "x" {
					t.Fatalf("expected g.Edges[0].Src.ID to be x: %#v", g.Edges[0])
				}
				if g.Edges[0].Dst.ID != "y" {
					t.Fatalf("expected g.Edges[0].Dst.ID to be y: %#v", g.Edges[0])
				}
				if g.Edges[0].Label.Value != "Space: the final frontier.  These are the voyages of the starship Enterprise." {
					t.Fatalf("unexpected g.Edges[0].Label.Value : %#v", g.Edges[0].Label.Value)
				}
			},
		},
		{
			name: "edge_label_map",

			text: `hey y9 -> qwer: asdf {style.opacity: 0.5}
`,
			assertions: func(t *testing.T, g *d2graph.Graph) {
				if len(g.Edges) != 1 {
					t.Fatalf("expected 1 edge: %#v", g.Edges)
				}
				if g.Edges[0].Label.Value != "asdf" {
					t.Fatalf("unexpected g.Edges[0].Label.Value : %#v", g.Edges[0].Label.Value)
				}
			},
		},
		{
			name: "edge_map_arrowhead",

			text: `x -> y: {
  source-arrowhead: {
    shape: diamond
  }
}
`,
			assertions: func(t *testing.T, g *d2graph.Graph) {
				if len(g.Edges) != 1 {
					t.Fatalf("expected 1 edge: %#v", g.Edges)
				}
				if len(g.Objects) != 2 {
					t.Fatalf("expected 2 objects: %#v", g.Objects)
				}
				assert.String(t, "diamond", g.Edges[0].SrcArrowhead.Shape.Value)
				assert.String(t, "", g.Edges[0].Shape.Value)
				// Make sure the DSL didn't change. this is a regression test where it did
				exp := `x -> y: {
  source-arrowhead: {
    shape: diamond
  }
}
`
				newText := d2format.Format(g.AST)
				ds, err := diff.Strings(exp, newText)
				if err != nil {
					t.Fatal(err)
				}
				if ds != "" {
					t.Fatalf("exp != newText:\n%s", ds)
				}
			},
		},
		{
			name: "edge_arrowhead_primary",

			text: `x -> y: {
  source-arrowhead: Reisner's Rule of Conceptual Inertia
}
`,
			assertions: func(t *testing.T, g *d2graph.Graph) {
				assert.String(t, "Reisner's Rule of Conceptual Inertia", g.Edges[0].SrcArrowhead.Label.Value)
			},
		},
		{
			name: "edge_arrowhead_fields",

			text: `x -> y: {
  source-arrowhead: Reisner's Rule of Conceptual Inertia {
    shape: diamond
  }
  target-arrowhead: QOTD
  target-arrowhead: {
    style.filled: true
  }
}
`,
			assertions: func(t *testing.T, g *d2graph.Graph) {
				if len(g.Edges) != 1 {
					t.Fatalf("expected 1 edge: %#v", g.Edges)
				}
				if len(g.Objects) != 2 {
					t.Fatalf("expected 2 objects: %#v", g.Objects)
				}
				assert.String(t, "diamond", g.Edges[0].SrcArrowhead.Shape.Value)
				assert.String(t, "Reisner's Rule of Conceptual Inertia", g.Edges[0].SrcArrowhead.Label.Value)
				assert.String(t, "QOTD", g.Edges[0].DstArrowhead.Label.Value)
				assert.String(t, "true", g.Edges[0].DstArrowhead.Style.Filled.Value)
				assert.String(t, "", g.Edges[0].Shape.Value)
				assert.String(t, "", g.Edges[0].Label.Value)
				assert.JSON(t, nil, g.Edges[0].Style.Filled)
			},
		},
		{
			name: "edge_flat_arrowhead",

			text: `x -> y
(x -> y)[0].source-arrowhead.shape: diamond
`,
			assertions: func(t *testing.T, g *d2graph.Graph) {
				if len(g.Edges) != 1 {
					t.Fatalf("expected 1 edge: %#v", g.Edges)
				}
				if len(g.Objects) != 2 {
					t.Fatalf("expected 2 objects: %#v", g.Objects)
				}
				assert.String(t, "diamond", g.Edges[0].SrcArrowhead.Shape.Value)
				assert.String(t, "", g.Edges[0].Shape.Value)
			},
		},
		{
			// tests setting to an arrowhead-only shape
			name: "edge_non_shape_arrowhead",

			text: `x -> y: { source-arrowhead.shape: triangle }
`,
			assertions: func(t *testing.T, g *d2graph.Graph) {
				if len(g.Edges) != 1 {
					t.Fatalf("expected 1 edge: %#v", g.Edges)
				}
				if len(g.Objects) != 2 {
					t.Fatalf("expected 2 objects: %#v", g.Objects)
				}
				assert.String(t, "triangle", g.Edges[0].SrcArrowhead.Shape.Value)
				assert.String(t, "", g.Edges[0].Shape.Value)
			},
		},
		{
			name: "object_arrowhead_shape",

			text: `x: {shape: triangle}
`,
			expErr: `d2/testdata/d2compiler/TestCompile/object_arrowhead_shape.d2:1:5: invalid shape, can only set "triangle" for arrowheads`,
		},
		{
			name: "edge_flat_label_arrowhead",

			text: `x -> y: {
  # comment
  source-arrowhead.label: yo
}
`,
			assertions: func(t *testing.T, g *d2graph.Graph) {
				if len(g.Edges) != 1 {
					t.Fatalf("expected 1 edge: %#v", g.Edges)
				}
				if len(g.Objects) != 2 {
					t.Fatalf("expected 2 objects: %#v", g.Objects)
				}
				assert.String(t, "yo", g.Edges[0].SrcArrowhead.Label.Value)
				assert.String(t, "", g.Edges[0].Label.Value)
			},
		},
		{
			name: "edge_semiflat_arrowhead",

			text: `x -> y
(x -> y)[0].source-arrowhead: {
  shape: diamond
}
`,
			assertions: func(t *testing.T, g *d2graph.Graph) {
				if len(g.Edges) != 1 {
					t.Fatalf("expected 1 edge: %#v", g.Edges)
				}
				if len(g.Objects) != 2 {
					t.Fatalf("expected 2 objects: %#v", g.Objects)
				}
				assert.String(t, "diamond", g.Edges[0].SrcArrowhead.Shape.Value)
				assert.String(t, "", g.Edges[0].Shape.Value)
			},
		},
		{
			name: "edge_mixed_arrowhead",

			text: `x -> y: {
  target-arrowhead.shape: diamond
}
(x -> y)[0].source-arrowhead: {
  shape: diamond
}
`,
			assertions: func(t *testing.T, g *d2graph.Graph) {
				if len(g.Edges) != 1 {
					t.Fatalf("expected 1 edge: %#v", g.Edges)
				}
				if len(g.Objects) != 2 {
					t.Fatalf("expected 2 objects: %#v", g.Objects)
				}
				assert.String(t, "diamond", g.Edges[0].SrcArrowhead.Shape.Value)
				assert.String(t, "diamond", g.Edges[0].DstArrowhead.Shape.Value)
				assert.String(t, "", g.Edges[0].Shape.Value)
			},
		},
		{
			name: "edge_exclusive_style",

			text: `
x -> y: {
	style.animated: true
}
`,
			assertions: func(t *testing.T, g *d2graph.Graph) {
				if len(g.Edges) != 1 {
					t.Fatalf("expected 1 edge: %#v", g.Edges)
				}
				if g.Edges[0].Style.Animated.Value != "true" {
					t.Fatalf("Edges[0].Style.Animated.Value: %#v", g.Edges[0].Style.Animated.Value)
				}
			},
		},
		{
			name: "nested_edge",

			text: `sequence -> quest: {
  space -> stars
}
`,
			expErr: `d2/testdata/d2compiler/TestCompile/nested_edge.d2:2:3: cannot create edge inside edge`,
		},
		{
			name: "shape_edge_style",

			text: `
x: {
	style.animated: true
}
`,
			expErr: `d2/testdata/d2compiler/TestCompile/shape_edge_style.d2:3:2: key "animated" can only be applied to edges`,
		},
		{
			name: "edge_invalid_style",

			text: `x -> y: {
  opacity: 0.5
}
`,
			expErr: `d2/testdata/d2compiler/TestCompile/edge_invalid_style.d2:2:3: opacity must be style.opacity`,
		},
		{
			name: "obj_invalid_style",

			text: `x: {
  opacity: 0.5
}
`,
			expErr: `d2/testdata/d2compiler/TestCompile/obj_invalid_style.d2:2:3: opacity must be style.opacity`,
		},
		{
			name: "edge_chain_map",

			text: `
x -> y -> z: {
  label: "Space: the final frontier.  These are the voyages of the starship Enterprise."
}
`,
			assertions: func(t *testing.T, g *d2graph.Graph) {
				if len(g.Objects) != 3 {
					t.Fatalf("expected 3 objects: %#v", g.Objects)
				}

				if len(g.Edges) != 2 {
					t.Fatalf("expected 2 edge: %#v", g.Edges)
				}
				if g.Edges[0].Label.Value != "Space: the final frontier.  These are the voyages of the starship Enterprise." {
					t.Fatalf("unexpected g.Edges[0].Label.Value : %#v", g.Edges[0].Label.Value)
				}
				if g.Edges[1].Label.Value != "Space: the final frontier.  These are the voyages of the starship Enterprise." {
					t.Fatalf("unexpected g.Edges[0].Label.Value : %#v", g.Edges[1].Label.Value)
				}
			},
		},
		{
			name: "edge_index_map",

			text: `
x -> y
(x -> y)[0]: {
  label: "Space: the final frontier.  These are the voyages of the starship Enterprise."
}
`,
			assertions: func(t *testing.T, g *d2graph.Graph) {
				if len(g.Objects) != 2 {
					t.Fatalf("expected 2 objects: %#v", g.Objects)
				}

				if len(g.Edges) != 1 {
					t.Fatalf("expected 1 edge: %#v", g.Edges)
				}
				if g.Edges[0].Label.Value != "Space: the final frontier.  These are the voyages of the starship Enterprise." {
					t.Fatalf("unexpected g.Edges[0].Label.Value : %#v", g.Edges[0].Label.Value)
				}
			},
		},
		{
			name: "edge_map_nested",

			text: `
x -> y: {
  style: {
    opacity: 0.4
  }
}
`,
			assertions: func(t *testing.T, g *d2graph.Graph) {
				if len(g.Objects) != 2 {
					t.Fatalf("expected 2 objects: %#v", g.Objects)
				}

				if len(g.Edges) != 1 {
					t.Fatalf("expected 1 edge: %#v", g.Edges)
				}
				if g.Edges[0].Style.Opacity.Value != "0.4" {
					t.Fatalf("unexpected g.Edges[0].Style.Opacity.Value: %#v", g.Edges[0].Style.Opacity.Value)
				}
			},
		},
		{
			name: "edge_map_nested_flat",

			text: `
x -> y: {
	style.opacity: 0.4
}
`,
			assertions: func(t *testing.T, g *d2graph.Graph) {
				if len(g.Objects) != 2 {
					t.Fatalf("expected 2 objects: %#v", g.Objects)
				}

				if len(g.Edges) != 1 {
					t.Fatalf("expected 1 edge: %#v", g.Edges)
				}
				if g.Edges[0].Style.Opacity.Value != "0.4" {
					t.Fatalf("unexpected g.Edges[0].Style.Opacity.Value: %#v", g.Edges[0].Style.Opacity.Value)
				}
				if g.Edges[0].Label.Value != "" {
					t.Fatalf("unexpected g.Edges[0].Label.Value : %#v", g.Edges[0].Label.Value)
				}
			},
		},
		{
			name: "edge_map_group_flat",

			text: `
x -> y
(x -> y)[0].style.opacity: 0.4
`,
			assertions: func(t *testing.T, g *d2graph.Graph) {
				if len(g.Objects) != 2 {
					t.Fatalf("expected 2 objects: %#v", g.Objects)
				}

				if len(g.Edges) != 1 {
					t.Fatalf("expected 1 edge: %#v", g.Edges)
				}
				if g.Edges[0].Style.Opacity.Value != "0.4" {
					t.Fatalf("unexpected g.Edges[0].Style.Opacity.Value: %#v", g.Edges[0].Style.Opacity.Value)
				}
				if g.Edges[0].Label.Value != "" {
					t.Fatalf("unexpected g.Edges[0].Label.Value : %#v", g.Edges[0].Label.Value)
				}
			},
		},
		{
			name: "edge_map_group_semiflat",

			text: `x -> y
(x -> y)[0].style: {
  opacity: 0.4
}
`,
			assertions: func(t *testing.T, g *d2graph.Graph) {
				if len(g.Objects) != 2 {
					t.Fatalf("expected 2 objects: %#v", g.Objects)
				}

				if len(g.Edges) != 1 {
					t.Fatalf("expected 1 edge: %#v", g.Edges)
				}
				if g.Edges[0].Style.Opacity.Value != "0.4" {
					t.Fatalf("unexpected g.Edges[0].Style.Opacity.Value: %#v", g.Edges[0].Style.Opacity.Value)
				}
				if g.Edges[0].Label.Value != "" {
					t.Fatalf("unexpected g.Edges[0].Label.Value : %#v", g.Edges[0].Label.Value)
				}
			},
		},
		{
			name: "edge_key_group_flat_nested",

			text: `
x: {
  a -> b
}
x.(a -> b)[0].style.opacity: 0.4
`,
			assertions: func(t *testing.T, g *d2graph.Graph) {
				if len(g.Objects) != 3 {
					t.Fatalf("expected 3 objects: %#v", g.Objects)
				}

				if len(g.Edges) != 1 {
					t.Fatalf("expected 1 edge: %#v", g.Edges)
				}
				if g.Edges[0].Style.Opacity.Value != "0.4" {
					t.Fatalf("unexpected g.Edges[0].Style.Opacity.Value: %#v", g.Edges[0].Style.Opacity.Value)
				}
				if g.Edges[0].Label.Value != "" {
					t.Fatalf("unexpected g.Edges[0].Label.Value : %#v", g.Edges[0].Label.Value)
				}
			},
		},
		{
			name: "edge_key_group_flat_nested_underscore",

			text: `
a -> b
x: {
	(_.a -> _.b)[0].style.opacity: 0.4
}
`,
			assertions: func(t *testing.T, g *d2graph.Graph) {
				if len(g.Objects) != 3 {
					t.Fatalf("expected 3 objects: %#v", g.Objects)
				}

				if len(g.Edges) != 1 {
					t.Fatalf("expected 1 edge: %#v", g.Edges)
				}
				if g.Edges[0].Style.Opacity.Value != "0.4" {
					t.Fatalf("unexpected g.Edges[0].Style.Opacity.Value: %#v", g.Edges[0].Style.Opacity.Value)
				}
				if g.Edges[0].Label.Value != "" {
					t.Fatalf("unexpected g.Edges[0].Label.Value : %#v", g.Edges[0].Label.Value)
				}
			},
		},
		{
			name: "edge_key_group_map_nested_underscore",

			text: `
a -> b
x: {
	(_.a -> _.b)[0]: {
		style: {
			opacity: 0.4
		}
	}
}
`,
			assertions: func(t *testing.T, g *d2graph.Graph) {
				if len(g.Objects) != 3 {
					t.Fatalf("expected 3 objects: %#v", g.Objects)
				}

				if len(g.Edges) != 1 {
					t.Fatalf("expected 1 edge: %#v", g.Edges)
				}
				if g.Edges[0].Style.Opacity.Value != "0.4" {
					t.Fatalf("unexpected g.Edges[0].Style.Opacity.Value: %#v", g.Edges[0].Style.Opacity.Value)
				}
				if g.Edges[0].Label.Value != "" {
					t.Fatalf("unexpected g.Edges[0].Label.Value : %#v", g.Edges[0].Label.Value)
				}
			},
		},
		{
			name: "edge_key_group_map_flat_nested_underscore",

			text: `
a -> b
x: {
	(_.a -> _.b)[0]: {
		style.opacity: 0.4
	}
}
`,
			assertions: func(t *testing.T, g *d2graph.Graph) {
				if len(g.Objects) != 3 {
					t.Fatalf("expected 3 objects: %#v", g.Objects)
				}

				if len(g.Edges) != 1 {
					t.Fatalf("expected 1 edge: %#v", g.Edges)
				}
				if g.Edges[0].Style.Opacity.Value != "0.4" {
					t.Fatalf("unexpected g.Edges[0].Style.Opacity.Value: %#v", g.Edges[0].Style.Opacity.Value)
				}
				if g.Edges[0].Label.Value != "" {
					t.Fatalf("unexpected g.Edges[0].Label.Value : %#v", g.Edges[0].Label.Value)
				}
			},
		},
		{
			name: "edge_map_non_reserved",

			text: `
x -> y: {
  z
}
`,
			expErr: `d2/testdata/d2compiler/TestCompile/edge_map_non_reserved.d2:3:3: edge map keys must be reserved keywords`,
		},
		{
			name: "url_link",

			text: `x: {
  link: https://google.com
}
`,
			assertions: func(t *testing.T, g *d2graph.Graph) {
				if len(g.Objects) != 1 {
					t.Fatal(g.Objects)
				}
				if g.Objects[0].Link.Value != "https://google.com" {
					t.Fatal(g.Objects[0].Link.Value)
				}
			},
		},
		{
			name: "url_tooltip",
			text: `x: {tooltip: https://google.com}`,
			assertions: func(t *testing.T, g *d2graph.Graph) {
				if len(g.Objects) != 1 {
					t.Fatal(g.Objects)
				}

				if g.Objects[0].Tooltip.Value != "https://google.com" {
					t.Fatal(g.Objects[0].Tooltip.Value)
				}
			},
		},
		{
			name:   "no_url_link_and_url_tooltip_concurrently",
			text:   `x: {link: https://not-google.com; tooltip: https://google.com}`,
			expErr: `d2/testdata/d2compiler/TestCompile/no_url_link_and_url_tooltip_concurrently.d2:1:44: Tooltip cannot be set to URL when link is also set (for security)`,
		},
		{
			name: "url_link_and_not_url_tooltip_concurrently",
			text: `x: {link: https://google.com; tooltip: hello world}`,
			assertions: func(t *testing.T, g *d2graph.Graph) {
				if len(g.Objects) != 1 {
					t.Fatal(g.Objects)
				}
				if g.Objects[0].Link.Value != "https://google.com" {
					t.Fatal(g.Objects[0].Link.Value)
				}

				if g.Objects[0].Tooltip.Value != "hello world" {
					t.Fatal(g.Objects[0].Tooltip.Value)
				}
			},
		},
		{
			name: "nil_scope_obj_regression",

			text: `a
b: {
  _.a
}
`,
			assertions: func(t *testing.T, g *d2graph.Graph) {
				tassert.Equal(t, "a", g.Objects[0].ID)
				for _, ref := range g.Objects[0].References {
					tassert.NotNil(t, ref.ScopeObj)
				}
			},
		},
		{
			name: "path_link",

			text: `x: {
  link: Overview.Untitled board 7.zzzzz
}
`,
			assertions: func(t *testing.T, g *d2graph.Graph) {
				if len(g.Objects) != 1 {
					t.Fatal(g.Objects)
				}
				if g.Objects[0].Link.Value != "Overview.Untitled board 7.zzzzz" {
					t.Fatal(g.Objects[0].Link.Value)
				}
			},
		},
		{
			name: "near_constant",

			text: `x.near: top-center
`,
		},
		{
			name: "near-invalid",

			text: `mongodb: MongoDB {
  perspective: perspective (View) {
    password
  }

  explanation: |md
    perspective.model.js
  | {
    near: mongodb
  }
}

a: {
  near: a.b
  b
}
`,
			expErr: `d2/testdata/d2compiler/TestCompile/near-invalid.d2:9:11: near keys cannot be set to an ancestor
d2/testdata/d2compiler/TestCompile/near-invalid.d2:14:9: near keys cannot be set to an descendant`,
		},
		{
			name: "near_bad_constant",

			text: `x.near: txop-center
`,
			expErr: `d2/testdata/d2compiler/TestCompile/near_bad_constant.d2:1:9: near key "txop-center" must be the absolute path to a shape or one of the following constants: top-left, top-center, top-right, center-left, center-right, bottom-left, bottom-center, bottom-right`,
		},
		{
			name: "near_bad_connected",

			text: `
				x: {
					near: top-center
				}
				x -> y
			`,
			expErr: `d2/testdata/d2compiler/TestCompile/near_bad_connected.d2:5:5: cannot connect objects from within a container, that has near constant set, to objects outside that container`,
		},
		{
			name: "near_descendant_connect_to_outside",
			text: `
				x: {
					near: top-left
					y
				}
				x.y -> z
			`,
			expErr: "d2/testdata/d2compiler/TestCompile/near_descendant_connect_to_outside.d2:6:5: cannot connect objects from within a container, that has near constant set, to objects outside that container",
		},
		{
			name: "nested_near_constant",

			text: `x.y.near: top-center
`,
			expErr: `d2/testdata/d2compiler/TestCompile/nested_near_constant.d2:1:11: constant near keys can only be set on root level shapes`,
		},
		{
			name: "reserved_icon_near_style",

			text: `x: {
  icon: orange
  style.opacity: 0.5
  style.stroke: red
	style.fill: green
}
x.near: y
y
`,
			assertions: func(t *testing.T, g *d2graph.Graph) {
				if len(g.Objects) != 2 {
					t.Fatal(g.Objects)
				}
				if g.Objects[0].NearKey == nil {
					t.Fatal("missing near key")
				}
				if g.Objects[0].Icon.Path != "orange" {
					t.Fatal(g.Objects[0].Icon)
				}
				if g.Objects[0].Style.Opacity.Value != "0.5" {
					t.Fatal(g.Objects[0].Style.Opacity)
				}
				if g.Objects[0].Style.Stroke.Value != "red" {
					t.Fatal(g.Objects[0].Style.Stroke)
				}
				if g.Objects[0].Style.Fill.Value != "green" {
					t.Fatal(g.Objects[0].Style.Fill)
				}
			},
		},
		{
			name: "errors/reserved_icon_style",

			text: `x: {
  near: y
  icon: "::????:::%%orange"
  style.opacity: -1
  style.opacity: 232
}
`,
			expErr: `d2/testdata/d2compiler/TestCompile/errors/reserved_icon_style.d2:3:9: bad icon url "::????:::%%orange": parse "::????:::%%orange": missing protocol scheme
d2/testdata/d2compiler/TestCompile/errors/reserved_icon_style.d2:5:18: expected "opacity" to be a number between 0.0 and 1.0
d2/testdata/d2compiler/TestCompile/errors/reserved_icon_style.d2:2:9: near key "y" must be the absolute path to a shape or one of the following constants: top-left, top-center, top-right, center-left, center-right, bottom-left, bottom-center, bottom-right`,
		},
		{
			name: "errors/missing_shape_icon",

			text:   `x.shape: image`,
			expErr: `d2/testdata/d2compiler/TestCompile/errors/missing_shape_icon.d2:1:1: image shape must include an "icon" field`,
		},
		{
			name: "edge_in_column",

			text: `x: {
  shape: sql_table
  x: {p -> q}
}`,
			expErr: `d2/testdata/d2compiler/TestCompile/edge_in_column.d2:3:7: sql_table columns cannot have children
d2/testdata/d2compiler/TestCompile/edge_in_column.d2:3:12: sql_table columns cannot have children`,
		},
		{
			name: "no-nested-columns-sql",

			text: `x: {
  shape: sql_table
  a -- b.b
}`,
			expErr: `d2/testdata/d2compiler/TestCompile/no-nested-columns-sql.d2:3:10: sql_table columns cannot have children`,
		},
		{
			name: "no-nested-columns-sql-2",

			text: `x: {
  shape: sql_table
  a
}
x.a.b`,
			expErr: `d2/testdata/d2compiler/TestCompile/no-nested-columns-sql-2.d2:5:5: sql_table columns cannot have children`,
		},
		{
			name: "no-nested-columns-class",

			text: `x: {
  shape: class
  a.a
}`,
			expErr: `d2/testdata/d2compiler/TestCompile/no-nested-columns-class.d2:3:5: class fields cannot have children`,
		},
		{
			name: "edge_to_style",

			text: `x: {style.opacity: 0.4}
y -> x.style
`,
			expErr: `d2/testdata/d2compiler/TestCompile/edge_to_style.d2:2:8: reserved keywords are prohibited in edges`,
		},
		{
			name: "escaped_id",

			text: `b\nb`,
			assertions: func(t *testing.T, g *d2graph.Graph) {
				if len(g.Objects) != 1 {
					t.Fatal(g.Objects)
				}
				assert.String(t, `"b\nb"`, g.Objects[0].ID)
				assert.String(t, `b
b`, g.Objects[0].Label.Value)
			},
		},
		{
			name: "unescaped_id_cr",

			text: `b\rb`,
			assertions: func(t *testing.T, g *d2graph.Graph) {
				if len(g.Objects) != 1 {
					t.Fatal(g.Objects)
				}
				assert.String(t, "b\rb", g.Objects[0].ID)
				assert.String(t, "b\rb", g.Objects[0].Label.Value)
			},
		},
		{
			name: "class_style",

			text: `IUserProperties: {
  shape: "class"
  firstName?: "string"
  style.opacity: 0.4
}
`,
			assertions: func(t *testing.T, g *d2graph.Graph) {
				if len(g.Objects) != 1 {
					t.Fatal(g.Objects)
				}
				if len(g.Objects[0].Class.Fields) != 1 {
					t.Fatal(len(g.Objects[0].Class.Fields))
				}
				if len(g.Objects[0].Class.Methods) != 0 {
					t.Fatal(len(g.Objects[0].Class.Methods))
				}
				if g.Objects[0].Style.Opacity.Value != "0.4" {
					t.Fatal(g.Objects[0].Style.Opacity.Value)
				}
			},
		},
		{
			name: "table_style",

			text: `IUserProperties: {
  shape: sql_table
  GetType(): string
  style.opacity: 0.4
}
`,
			assertions: func(t *testing.T, g *d2graph.Graph) {
				if len(g.Objects) != 1 {
					t.Fatal(g.Objects)
				}
				if len(g.Objects[0].SQLTable.Columns) != 1 {
					t.Fatal(len(g.Objects[0].SQLTable.Columns))
				}
				if g.Objects[0].Style.Opacity.Value != "0.4" {
					t.Fatal(g.Objects[0].Style.Opacity.Value)
				}
			},
		},
		{
			name: "table_style_map",

			text: `IUserProperties: {
  shape: sql_table
  GetType(): string
  style: {
    opacity: 0.4
    font-color: blue
  }
}
`,
			assertions: func(t *testing.T, g *d2graph.Graph) {
				if len(g.Objects) != 1 {
					t.Fatal(g.Objects)
				}
				if len(g.Objects[0].SQLTable.Columns) != 1 {
					t.Fatal(len(g.Objects[0].SQLTable.Columns))
				}
				if g.Objects[0].Style.Opacity.Value != "0.4" {
					t.Fatal(g.Objects[0].Style.Opacity.Value)
				}
			},
		},
		{
			name: "table_connection_attr",

			text: `x: {
  shape: sql_table
  y
}
a: {
  shape: sql_table
  b
}
x.y -> a.b: {
  style.animated: true
}
`,
			assertions: func(t *testing.T, g *d2graph.Graph) {
				tassert.Equal(t, "true", g.Edges[0].Style.Animated.Value)
			},
		},
		{
			name: "class_paren",

			text: `_shape_: "shape" {
  shape: class

	field here
  GetType(): string
  Is(): bool
}`,
			assertions: func(t *testing.T, g *d2graph.Graph) {
				if len(g.Objects) != 1 {
					t.Fatal(g.Objects)
				}
				assert.String(t, `field here`, g.Objects[0].Class.Fields[0].Name)
				assert.String(t, `GetType()`, g.Objects[0].Class.Methods[0].Name)
				assert.String(t, `Is()`, g.Objects[0].Class.Methods[1].Name)
			},
		},
		{
			name: "sql_paren",

			text: `_shape_: "shape" {
  shape: sql_table

  GetType(): string
  Is(): bool
}`,
			assertions: func(t *testing.T, g *d2graph.Graph) {
				if len(g.Objects) != 1 {
					t.Fatal(g.Objects)
				}
				assert.String(t, `GetType()`, g.Objects[0].SQLTable.Columns[0].Name.Label)
				assert.String(t, `Is()`, g.Objects[0].SQLTable.Columns[1].Name.Label)
			},
		},
		{
			name: "nested_sql",

			text: `outer: {
  table: {
    shape: sql_table

    GetType(): string
    Is(): bool
  }
}`,
			assertions: func(t *testing.T, g *d2graph.Graph) {
				if len(g.Objects) != 2 {
					t.Fatal(g.Objects)
				}
				if _, has := g.Objects[0].HasChild([]string{"table"}); !has {
					t.Fatal(g.Objects)
				}
				if len(g.Objects[0].ChildrenArray) != 1 {
					t.Fatal(g.Objects)
				}
				assert.String(t, `GetType()`, g.Objects[1].SQLTable.Columns[0].Name.Label)
				assert.String(t, `Is()`, g.Objects[1].SQLTable.Columns[1].Name.Label)
			},
		},
		{
			name: "3d_oval",

			text: `SVP1.shape: oval
SVP1.style.3d: true`,
			expErr: `d2/testdata/d2compiler/TestCompile/3d_oval.d2:2:1: key "3d" can only be applied to squares, rectangles, and hexagons`,
		}, {
			name: "edge_column_index",
			text: `src: {
	shape: sql_table
	id: int
	dst_id: int
}

dst: {
	shape: sql_table
	id: int
	name: string
}

dst.id <-> src.dst_id
`,
			assertions: func(t *testing.T, g *d2graph.Graph) {
				srcIndex := g.Edges[0].SrcTableColumnIndex
				if srcIndex == nil || *srcIndex != 0 {
					t.Fatalf("expected SrcTableColumnIndex to be 0, got %v", srcIndex)
				}
				dstIndex := g.Edges[0].DstTableColumnIndex
				if dstIndex == nil || *dstIndex != 1 {
					t.Fatalf("expected DstTableColumnIndex to be 1, got %v", dstIndex)
				}
			},
		},
		{
			name: "basic_sequence",

			text: `x: {
  shape: sequence_diagram
}
`,
			assertions: func(t *testing.T, g *d2graph.Graph) {
				assert.String(t, "sequence_diagram", g.Objects[0].Shape.Value)
			},
		},
		{
			name: "near_sequence",

			text: `x: {
  shape: sequence_diagram
  a
}
b.near: x.a
`,
			expErr: `d2/testdata/d2compiler/TestCompile/near_sequence.d2:5:9: near keys cannot be set to an object within sequence diagrams`,
		},
		{
			name: "sequence-timestamp",

			text: `shape: sequence_diagram
a
b

"04:20,11:20": {
  "loop through each table": {
    a."start_time = datetime.datetime.now"
    a -> b
  }
}
`,
			assertions: func(t *testing.T, g *d2graph.Graph) {
				tassert.Equal(t, 1, len(g.Edges))
				tassert.Equal(t, 5, len(g.Objects))
				tassert.Equal(t, "a", g.Objects[0].ID)
				tassert.Equal(t, "b", g.Objects[1].ID)
				tassert.Equal(t, `"04:20,11:20"`, g.Objects[2].ID)
				tassert.Equal(t, `loop through each table`, g.Objects[3].ID)
				tassert.Equal(t, 1, len(g.Objects[0].ChildrenArray))
				tassert.Equal(t, 0, len(g.Objects[1].ChildrenArray))
				tassert.Equal(t, 1, len(g.Objects[2].ChildrenArray))
				tassert.True(t, g.Edges[0].ContainedBy(g.Objects[3]))
			},
		},
		{
			name: "root_sequence",

			text: `shape: sequence_diagram
`,
			assertions: func(t *testing.T, g *d2graph.Graph) {
				assert.String(t, "sequence_diagram", g.Root.Shape.Value)
			},
		},
		{
			name: "leaky_sequence",

			text: `x: {
  shape: sequence_diagram
  a
}
b -> x.a
`,
			expErr: `d2/testdata/d2compiler/TestCompile/leaky_sequence.d2:5:1: connections within sequence diagrams can connect only to other objects within the same sequence diagram`,
		},
		{
			name: "sequence_scoping",

			text: `x: {
  shape: sequence_diagram
	a;b
  group: {
    a -> b
    a.t1 -> b.t1
    b.t1.t2 -> b.t1
  }
}
`,
			assertions: func(t *testing.T, g *d2graph.Graph) {
				tassert.Equal(t, 7, len(g.Objects))
				tassert.Equal(t, 3, len(g.Objects[0].ChildrenArray))
			},
		},
		{
			name: "sequence_grouped_note",

			text: `shape: sequence_diagram
a;d
choo: {
  d."this note"
}
`,
			assertions: func(t *testing.T, g *d2graph.Graph) {
				tassert.Equal(t, 4, len(g.Objects))
				tassert.Equal(t, 3, len(g.Root.ChildrenArray))
			},
		},
		{
			name: "sequence_container",

			text: `shape: sequence_diagram
x.y.q -> j.y.p
ok: {
	x.y.q -> j.y.p
}
`,
			assertions: func(t *testing.T, g *d2graph.Graph) {
				tassert.Equal(t, 7, len(g.Objects))
				tassert.Equal(t, 3, len(g.Root.ChildrenArray))
			},
		},
		{
			name: "sequence_container_2",

			text: `shape: sequence_diagram
x.y.q
ok: {
	x.y.q -> j.y.p
	meow
}
`,
			assertions: func(t *testing.T, g *d2graph.Graph) {
				tassert.Equal(t, 8, len(g.Objects))
				tassert.Equal(t, 2, len(g.Root.ChildrenArray))
			},
		},
		{
			name: "root_direction",

			text: `direction: right`,
			assertions: func(t *testing.T, g *d2graph.Graph) {
				assert.String(t, "right", g.Root.Direction.Value)
			},
		},
		{
			name: "default_direction",

			text: `x`,
			assertions: func(t *testing.T, g *d2graph.Graph) {
				assert.String(t, "", g.Objects[0].Direction.Value)
			},
		},
		{
			name: "set_direction",

			text: `x: {
  direction: left
}`,
			assertions: func(t *testing.T, g *d2graph.Graph) {
				assert.String(t, "left", g.Objects[0].Direction.Value)
			},
		},
		{
			name: "constraint_label",

			text: `foo {
  label: bar
  constraint: BIZ
}`,
			assertions: func(t *testing.T, g *d2graph.Graph) {
				assert.String(t, "bar", g.Objects[0].Label.Value)
			},
		},
		{
			name: "invalid_direction",

			text: `x: {
  direction: diagonal
}`,
			expErr: `d2/testdata/d2compiler/TestCompile/invalid_direction.d2:2:14: direction must be one of up, down, right, left, got "diagonal"`,
		},
		{
			name: "self-referencing",

			text: `x -> x
`,
			assertions: func(t *testing.T, g *d2graph.Graph) {
				_, err := diff.Strings(g.Edges[0].Dst.ID, g.Edges[0].Src.ID)
				if err != nil {
					t.Fatal(err)
				}
			},
		},
		{
			name: "null",

			text: `null
`,
			assertions: func(t *testing.T, g *d2graph.Graph) {
				tassert.Equal(t, "'null'", g.Objects[0].ID)
				tassert.Equal(t, "null", g.Objects[0].IDVal)
			},
		},
		{
			name: "sql-regression",

			text: `a: {
  style: {
    fill: lemonchiffon
  }
  b: {
    shape: sql_table
    c
  }
  d
}
`,
			assertions: func(t *testing.T, g *d2graph.Graph) {
				tassert.Equal(t, 3, len(g.Objects))
			},
		},
		{
			name: "sql-panic",
			text: `test {
    shape: sql_table
    test_id: varchar(64) {constraint: [primary_key, foreign_key]}
}
`,
			expErr: `d2/testdata/d2compiler/TestCompile/sql-panic.d2:3:27: reserved field constraint does not accept composite`,
		},
		{
			name: "wrong_column_index",
			text: `Chinchillas: {
  shape: sql_table
  id: int {constraint: primary_key}
  whisker_len: int
  fur_color: string
  age: int
  server: int {constraint: foreign_key}
  caretaker: int {constraint: foreign_key}
}

Chinchillas_Collectibles: {
  shape: sql_table
  id: int
  collectible: id {constraint: foreign_key}
  chinchilla: id {constraint: foreign_key}
}

Chinchillas_Collectibles.chinchilla -> Chinchillas.id`,
			assertions: func(t *testing.T, g *d2graph.Graph) {
				tassert.Equal(t, 0, *g.Edges[0].DstTableColumnIndex)
				tassert.Equal(t, 2, *g.Edges[0].SrcTableColumnIndex)
			},
		},
		{
			name: "link-board-ok",
			text: `x.link: layers.x
layers: {
	x: {
	  y
	}
}`,
			assertions: func(t *testing.T, g *d2graph.Graph) {
				tassert.Equal(t, "root.layers.x", g.Objects[0].Link.Value)
			},
		},
		{
			name: "link-board-mixed",
			text: `question: How does the cat go?
question.link: layers.cat

layers: {
  cat: {
    the cat -> meeeowwww: goes
  }
}

scenarios: {
  green: {
    question.style.fill: green
  }
}`,
			assertions: func(t *testing.T, g *d2graph.Graph) {
				tassert.Equal(t, "root.layers.cat", g.Objects[0].Link.Value)
				tassert.Equal(t, "root.layers.cat", g.Scenarios[0].Objects[0].Link.Value)
			},
		},
		{
			name: "link-board-not-found",
			text: `x.link: layers.x
`,
			expErr: `d2/testdata/d2compiler/TestCompile/link-board-not-found.d2:1:1: linked board not found`,
		},
		{
			name: "link-board-not-board",
			text: `zzz
x.link: layers.x.y
layers: {
  x: {
    y
  }
}`,
			expErr: `d2/testdata/d2compiler/TestCompile/link-board-not-board.d2:2:1: linked board not found`,
		},
		{
			name: "link-board-nested",
			text: `x.link: layers.x.layers.x
layers: {
  x: {
    layers: {
      x: {
        hello
      }
    }
  }
}`,
			assertions: func(t *testing.T, g *d2graph.Graph) {
				tassert.Equal(t, "root.layers.x.layers.x", g.Objects[0].Link.Value)
			},
		},
		{
			name: "link-board-key-nested",
			text: `x: {
  y.link: layers.x
}
layers: {
  x: {
    yo
  }
}`,
			assertions: func(t *testing.T, g *d2graph.Graph) {
				tassert.Equal(t, "root.layers.x", g.Objects[1].Link.Value)
			},
		},
		{
			name: "link-board-underscore",
			text: `x
layers: {
	x: {
	  yo
    layers: {
      x: {
        hello.link: _._.layers.x
        hey.link: _
      }
    }
  }
}`,
			assertions: func(t *testing.T, g *d2graph.Graph) {
				tassert.NotNil(t, g.Layers[0].Layers[0].Objects[0].Link.Value)
				tassert.Equal(t, "root.layers.x", g.Layers[0].Layers[0].Objects[0].Link.Value)
				tassert.Equal(t, "root.layers.x", g.Layers[0].Layers[0].Objects[1].Link.Value)
			},
		},
		{
			name: "link-board-underscore-not-found",
			text: `x
layers: {
  x: {
    yo
    layers: {
      x: {
        hello.link: _._._
      }
    }
  }
}`,
			expErr: `d2/testdata/d2compiler/TestCompile/link-board-underscore-not-found.d2:7:9: invalid underscore usage`,
		},
		{
<<<<<<< HEAD
			name: "border-radius-negative",
			text: `x
x: {
  style.border-radius: -1
}`,
			expErr: `d2/testdata/d2compiler/TestCompile/border-radius-negative.d2:3:24: expected "border-radius" to be a number greater or equal to 0`,
=======
			name: "text-transform",
			text: `direction: right
x -> y: hi {
  style: {
    text-transform: capitalize
  }
}
x.style.text-transform: uppercase
y.style.text-transform: lowercase`,
>>>>>>> feae388f
		},
		{
			name: "near_near_const",
			text: `
title: Title {
	near: top-center
}

obj {
	near: title
}
`,
			expErr: `d2/testdata/d2compiler/TestCompile/near_near_const.d2:7:8: near keys cannot be set to an object with a constant near key`,
		},
		{
			name: "grid",
			text: `hey: {
	grid-rows: 200
	grid-columns: 230
}
`,
			assertions: func(t *testing.T, g *d2graph.Graph) {
				tassert.Equal(t, "200", g.Objects[0].GridRows.Value)
			},
		},
		{
			name: "grid_negative",
			text: `hey: {
	grid-rows: 200
	grid-columns: -200
}
`,
			expErr: `d2/testdata/d2compiler/TestCompile/grid_negative.d2:3:16: grid-columns must be a positive integer: "-200"`,
		},
		{
			name: "grid_gap_negative",
			text: `hey: {
	horizontal-gap: -200
	vertical-gap: -30
}
`,
			expErr: `d2/testdata/d2compiler/TestCompile/grid_gap_negative.d2:2:18: horizontal-gap must be a non-negative integer: "-200"
d2/testdata/d2compiler/TestCompile/grid_gap_negative.d2:3:16: vertical-gap must be a non-negative integer: "-30"`,
		},
		{
			name: "grid_edge",
			text: `hey: {
	grid-rows: 1
	a -> b
}
	c -> hey.b
	hey.a -> c

	hey -> c: ok
`,
			expErr: `d2/testdata/d2compiler/TestCompile/grid_edge.d2:3:2: edges in grid diagrams are not supported yet
d2/testdata/d2compiler/TestCompile/grid_edge.d2:5:2: edges in grid diagrams are not supported yet
d2/testdata/d2compiler/TestCompile/grid_edge.d2:6:2: edges in grid diagrams are not supported yet`,
		},
		{
			name: "grid_nested",
			text: `hey: {
	grid-rows: 200
	grid-columns: 200

	a
	b
	c
	d.invalid descendant
}
`,
			expErr: `d2/testdata/d2compiler/TestCompile/grid_nested.d2:2:2: "grid-rows" can only be used on containers with one level of nesting right now. ("hey.d" has nested "invalid descendant")
d2/testdata/d2compiler/TestCompile/grid_nested.d2:3:2: "grid-columns" can only be used on containers with one level of nesting right now. ("hey.d" has nested "invalid descendant")`,
		},
		{
			name: "classes",
			text: `classes: {
  dragon_ball: {
    label: ""
    shape: circle
    style.fill: orange
  }
  path: {
    label: "then"
    style.stroke-width: 4
  }
}
nostar: { class: dragon_ball }
1star: "*" { class: dragon_ball; style.fill: red }
2star: { label: "**"; class: dragon_ball }

nostar -> 1star: { class: path }
`,
			assertions: func(t *testing.T, g *d2graph.Graph) {
				tassert.Equal(t, 3, len(g.Objects))
				tassert.Equal(t, "dragon_ball", g.Objects[0].Classes[0])
				tassert.Equal(t, "", g.Objects[0].Label.Value)
				// Class field overrides primary
				tassert.Equal(t, "", g.Objects[1].Label.Value)
				tassert.Equal(t, "**", g.Objects[2].Label.Value)
				tassert.Equal(t, "orange", g.Objects[0].Style.Fill.Value)
				tassert.Equal(t, "red", g.Objects[1].Style.Fill.Value)

				tassert.Equal(t, "4", g.Edges[0].Style.StrokeWidth.Value)
				tassert.Equal(t, "then", g.Edges[0].Label.Value)
			},
		},
		{
			name: "reordered-classes",
			text: `classes: {
  x: {
    shape: circle
  }
}
a.class: x
classes.x.shape: diamond
`,
			assertions: func(t *testing.T, g *d2graph.Graph) {
				tassert.Equal(t, 1, len(g.Objects))
				tassert.Equal(t, "diamond", g.Objects[0].Shape.Value)
			},
		},
		{
			name: "no-class-primary",
			text: `x.class
`,
			expErr: `d2/testdata/d2compiler/TestCompile/no-class-primary.d2:1:3: class missing value`,
		},
		{
			name: "no-class-inside-classes",
			text: `classes: {
  x: {
    class: y
  }
}
`,
			expErr: `d2/testdata/d2compiler/TestCompile/no-class-inside-classes.d2:3:5: "class" cannot appear within "classes"`,
		},
		{
			// This is okay
			name: "missing-class",
			text: `x.class: yo
`,
		},
		{
			name: "classes-unreserved",
			text: `classes: {
  mango: {
    seed
  }
}
`,
			expErr: `d2/testdata/d2compiler/TestCompile/classes-unreserved.d2:3:5: seed is an invalid class field, must be reserved keyword`,
		},
		{
			name: "classes-internal-edge",
			text: `classes: {
  mango: {
		width: 100
  }
  jango: {
    height: 100
  }
  mango -> jango
}
`,
			expErr: `d2/testdata/d2compiler/TestCompile/classes-internal-edge.d2:8:3: classes cannot contain an edge`,
		},
	}

	for _, tc := range testCases {
		tc := tc
		t.Run(tc.name, func(t *testing.T) {
			t.Parallel()

			d2Path := fmt.Sprintf("d2/testdata/d2compiler/%v.d2", t.Name())
			g, err := d2compiler.Compile(d2Path, strings.NewReader(tc.text), nil)
			if tc.expErr != "" {
				if err == nil {
					t.Fatalf("expected error with: %q", tc.expErr)
				}
				ds, err := diff.Strings(tc.expErr, err.Error())
				if err != nil {
					t.Fatal(err)
				}
				if ds != "" {
					t.Fatalf("unexpected error: %s", ds)
				}
			} else if err != nil {
				t.Fatal(err)
			}

			if tc.expErr == "" && tc.assertions != nil {
				t.Run("assertions", func(t *testing.T) {
					tc.assertions(t, g)
				})
			}

			got := struct {
				Graph *d2graph.Graph `json:"graph"`
				Err   error          `json:"err"`
			}{
				Graph: g,
				Err:   err,
			}

			err = diff.TestdataJSON(filepath.Join("..", "testdata", "d2compiler", t.Name()), got)
			assert.Success(t, err)
		})
	}
}

func TestCompile2(t *testing.T) {
	t.Parallel()

	t.Run("boards", testBoards)
	t.Run("seqdiagrams", testSeqDiagrams)
}

func testBoards(t *testing.T) {
	t.Parallel()

	tca := []struct {
		name string
		run  func(t *testing.T)
	}{
		{
			name: "root",
			run: func(t *testing.T) {
				g := assertCompile(t, `base

layers: {
  one: {
    santa
  }
  two: {
    clause
  }
}
`, "")
				assert.Equal(t, 2, len(g.Layers))
				assert.Equal(t, "one", g.Layers[0].Name)
				assert.Equal(t, "two", g.Layers[1].Name)
			},
		},
		{
			name: "recursive",
			run: func(t *testing.T) {
				g := assertCompile(t, `base

layers: {
  one: {
    santa
  }
  two: {
    clause
		steps: {
			seinfeld: {
				reindeer
			}
			missoula: {
				montana
			}
		}
  }
}
`, "")
				assert.Equal(t, 2, len(g.Layers))
				assert.Equal(t, "one", g.Layers[0].Name)
				assert.Equal(t, "two", g.Layers[1].Name)
				assert.Equal(t, 2, len(g.Layers[1].Steps))
			},
		},
		{
			name: "isFolderOnly",
			run: func(t *testing.T) {
				g := assertCompile(t, `
layers: {
  one: {
    santa
  }
  two: {
    clause
		scenarios: {
			seinfeld: {
			}
			missoula: {
				steps: {
					missus: one two three
				}
			}
		}
  }
}
`, "")
				assert.True(t, g.IsFolderOnly)
				assert.Equal(t, 2, len(g.Layers))
				assert.Equal(t, "one", g.Layers[0].Name)
				assert.Equal(t, "two", g.Layers[1].Name)
				assert.Equal(t, 2, len(g.Layers[1].Scenarios))
				assert.False(t, g.Layers[1].Scenarios[0].IsFolderOnly)
				assert.False(t, g.Layers[1].Scenarios[1].IsFolderOnly)
			},
		},
		{
			name: "scenarios_edge_index",
			run: func(t *testing.T) {
				assertCompile(t, `a -> x

scenarios: {
  1: {
    (a -> x)[0].style.opacity: 0.1
  }
}
`, "")
			},
		},
		{
			name: "errs/duplicate_board",
			run: func(t *testing.T) {
				assertCompile(t, `base

layers: {
  one: {
    santa
  }
}
steps: {
	one: {
		clause
	}
}
`, `d2/testdata/d2compiler/TestCompile2/boards/errs/duplicate_board.d2:9:2: board name one already used by another board`)
			},
		},
	}

	for _, tc := range tca {
		tc := tc
		t.Run(tc.name, func(t *testing.T) {
			t.Parallel()
			tc.run(t)
		})
	}
}

func testSeqDiagrams(t *testing.T) {
	t.Parallel()

	t.Run("errs", func(t *testing.T) {
		t.Parallel()

		tca := []struct {
			name string
			skip bool
			run  func(t *testing.T)
		}{
			{
				name: "sequence_diagram_edge_between_edge_groups",
				// New sequence diagram scoping implementation is disabled.
				skip: true,
				run: func(t *testing.T) {
					assertCompile(t, `
Office chatter: {
  shape: sequence_diagram
  alice: Alice
  bob: Bobby
  awkward small talk: {
    alice -> bob: uhm, hi
    bob -> alice: oh, hello
    icebreaker attempt: {
      alice -> bob: what did you have for lunch?
    }
    unfortunate outcome: {
      bob -> alice: that's personal
    }
  }
  awkward small talk.icebreaker attempt.alice -> awkward small talk.unfortunate outcome.bob
}
`, "d2/testdata/d2compiler/TestCompile2/seqdiagrams/errs/sequence_diagram_edge_between_edge_groups.d2:16:3: edges between edge groups are not allowed")
				},
			},
		}

		for _, tc := range tca {
			tc := tc
			t.Run(tc.name, func(t *testing.T) {
				t.Parallel()
				if tc.skip {
					t.SkipNow()
				}
				tc.run(t)
			})
		}
	})
}

func assertCompile(t *testing.T, text string, expErr string) *d2graph.Graph {
	d2Path := fmt.Sprintf("d2/testdata/d2compiler/%v.d2", t.Name())
	g, err := d2compiler.Compile(d2Path, strings.NewReader(text), nil)
	if expErr != "" {
		assert.Error(t, err)
		assert.ErrorString(t, err, expErr)
	} else {
		assert.Success(t, err)
	}

	got := struct {
		Graph *d2graph.Graph `json:"graph"`
		Err   error          `json:"err"`
	}{
		Graph: g,
		Err:   err,
	}

	err = diff.TestdataJSON(filepath.Join("..", "testdata", "d2compiler", t.Name()), got)
	assert.Success(t, err)
	return g
}<|MERGE_RESOLUTION|>--- conflicted
+++ resolved
@@ -2258,14 +2258,14 @@
 			expErr: `d2/testdata/d2compiler/TestCompile/link-board-underscore-not-found.d2:7:9: invalid underscore usage`,
 		},
 		{
-<<<<<<< HEAD
 			name: "border-radius-negative",
 			text: `x
 x: {
   style.border-radius: -1
 }`,
 			expErr: `d2/testdata/d2compiler/TestCompile/border-radius-negative.d2:3:24: expected "border-radius" to be a number greater or equal to 0`,
-=======
+		},
+		{
 			name: "text-transform",
 			text: `direction: right
 x -> y: hi {
@@ -2275,7 +2275,6 @@
 }
 x.style.text-transform: uppercase
 y.style.text-transform: lowercase`,
->>>>>>> feae388f
 		},
 		{
 			name: "near_near_const",
