package d2compiler_test

import (
	"fmt"
	"path/filepath"
	"strings"
	"testing"

	tassert "github.com/stretchr/testify/assert"

	"oss.terrastruct.com/util-go/assert"
	"oss.terrastruct.com/util-go/diff"

	"oss.terrastruct.com/d2/d2compiler"
	"oss.terrastruct.com/d2/d2format"
	"oss.terrastruct.com/d2/d2graph"
	"oss.terrastruct.com/d2/d2target"
)

func TestCompile(t *testing.T) {
	t.Parallel()

	testCases := []struct {
		name string
		text string

		expErr     string
		assertions func(t *testing.T, g *d2graph.Graph)
	}{
		{
			name: "basic_shape",

			text: `
x: {
  shape: circle
}
`,
			assertions: func(t *testing.T, g *d2graph.Graph) {
				if len(g.Objects) != 1 {
					t.Fatalf("expected 1 objects: %#v", g.Objects)
				}
				if g.Objects[0].ID != "x" {
					t.Fatalf("expected g.Objects[0].ID to be x: %#v", g.Objects[0])
				}

				if g.Objects[0].Attributes.Shape.Value != d2target.ShapeCircle {
					t.Fatalf("expected g.Objects[0].Attributes.Shape.Value to be circle: %#v", g.Objects[0].Attributes.Shape.Value)
				}

			},
		},
		{
			name: "basic_style",

			text: `
x: {
	style.opacity: 0.4
}
`,
			assertions: func(t *testing.T, g *d2graph.Graph) {
				if len(g.Objects) != 1 {
					t.Fatalf("expected 1 objects: %#v", g.Objects)
				}
				if g.Objects[0].ID != "x" {
					t.Fatalf("expected g.Objects[0].ID to be x: %#v", g.Objects[0])
				}

				if g.Objects[0].Attributes.Style.Opacity.Value != "0.4" {
					t.Fatalf("expected g.Objects[0].Attributes.Style.Opacity.Value to be 0.4: %#v", g.Objects[0].Attributes.Style.Opacity.Value)
				}

			},
		},
		{
			name: "image_style",

			text: `hey: "" {
  icon: https://icons.terrastruct.com/essentials/004-picture.svg
  shape: image
  style.stroke: "#0D32B2"
}
`,
			assertions: func(t *testing.T, g *d2graph.Graph) {
				if len(g.Objects) != 1 {
					t.Fatalf("expected 1 objects: %#v", g.Objects)
				}
			},
		},
		{
			name: "dimensions_on_nonimage",

			text: `hey: "" {
  shape: hexagon
	width: 200
	height: 230
}
`,
			assertions: func(t *testing.T, g *d2graph.Graph) {
				if len(g.Objects) != 1 {
					t.Fatalf("expected 1 objects: %#v", g.Objects)
				}
				if g.Objects[0].ID != "hey" {
					t.Fatalf("expected g.Objects[0].ID to be 'hey': %#v", g.Objects[0])
				}
				if g.Objects[0].Attributes.Shape.Value != d2target.ShapeHexagon {
					t.Fatalf("expected g.Objects[0].Attributes.Shape.Value to be hexagon: %#v", g.Objects[0].Attributes.Shape.Value)
				}
				if g.Objects[0].Attributes.Width.Value != "200" {
					t.Fatalf("expected g.Objects[0].Attributes.Width.Value to be 200: %#v", g.Objects[0].Attributes.Width.Value)
				}
				if g.Objects[0].Attributes.Height.Value != "230" {
					t.Fatalf("expected g.Objects[0].Attributes.Height.Value to be 230: %#v", g.Objects[0].Attributes.Height.Value)
				}
			},
		},
		{
			name: "positions",
			text: `hey: {
	top: 200
	left: 230
}
`,
			assertions: func(t *testing.T, g *d2graph.Graph) {
				tassert.Equal(t, "200", g.Objects[0].Attributes.Top.Value)
			},
		},
		{
			name: "positions_negative",
			text: `hey: {
	top: 200
	left: -200
}
`,
			expErr: `d2/testdata/d2compiler/TestCompile/positions_negative.d2:3:8: left must be a non-negative integer: "-200"`,
		},
		{
			name: "equal_dimensions_on_circle",

			text: `hey: "" {
	shape: circle
	width: 200
	height: 230
}
`,
			expErr: `d2/testdata/d2compiler/TestCompile/equal_dimensions_on_circle.d2:3:2: width and height must be equal for circle shapes
d2/testdata/d2compiler/TestCompile/equal_dimensions_on_circle.d2:4:2: width and height must be equal for circle shapes`,
		},
		{
			name: "single_dimension_on_circle",

			text: `hey: "" {
	shape: circle
	height: 230
}
`,
			assertions: func(t *testing.T, g *d2graph.Graph) {
				if len(g.Objects) != 1 {
					t.Fatalf("expected 1 objects: %#v", g.Objects)
				}
				if g.Objects[0].ID != "hey" {
					t.Fatalf("expected ID to be 'hey': %#v", g.Objects[0])
				}
				if g.Objects[0].Attributes.Shape.Value != d2target.ShapeCircle {
					t.Fatalf("expected Attributes.Shape.Value to be circle: %#v", g.Objects[0].Attributes.Shape.Value)
				}
				if g.Objects[0].Attributes.Width != nil {
					t.Fatalf("expected Attributes.Width to be nil: %#v", g.Objects[0].Attributes.Width)
				}
				if g.Objects[0].Attributes.Height == nil {
					t.Fatalf("Attributes.Height is nil")
				}
			},
		},
		{
			name: "dimensions_on_containers",
			text: `
containers: {
	circle container: {
		shape: circle
		width: 512

		diamond: {
			shape: diamond
			width: 128
			height: 64
		}
	}
	diamond container: {
		shape: diamond
		width: 512
		height: 256

		circle: {
			shape: circle
			width: 128
		}
	}
	oval container: {
		shape: oval
		width: 512
		height: 256

		hexagon: {
			shape: hexagon
			width: 128
			height: 64
		}
	}
	hexagon container: {
		shape: hexagon
		width: 512
		height: 256

		oval: {
			shape: oval
			width: 128
			height: 64
		}
	}
}
`,
		},
		{
			name: "dimension_with_style",

			text: `x: {
  width: 200
  style.multiple: true
}
`,
		},
		{
			name: "basic_icon",

			text: `hey: "" {
  icon: https://icons.terrastruct.com/essentials/004-picture.svg
}
`,
			assertions: func(t *testing.T, g *d2graph.Graph) {
				if g.Objects[0].Attributes.Icon == nil {
					t.Fatal("Attribute icon is nil")
				}
			},
		},
		{
			name: "shape_unquoted_hex",

			text: `x: {
	style: {
    fill: #ffffff
  }
}
`,
			expErr: `d2/testdata/d2compiler/TestCompile/shape_unquoted_hex.d2:3:10: missing value after colon`,
		},
		{
			name: "edge_unquoted_hex",

			text: `x -> y: {
	style: {
    fill: #ffffff
  }
}
`,
			expErr: `d2/testdata/d2compiler/TestCompile/edge_unquoted_hex.d2:3:10: missing value after colon`,
		},
		{
			name: "blank_underscore",

			text: `x: {
  y
  _
}
`,
			expErr: `d2/testdata/d2compiler/TestCompile/blank_underscore.d2:3:3: field key must contain more than underscores`,
		},
		{
			name: "image_non_style",

			text: `x: {
  shape: image
  icon: https://icons.terrastruct.com/aws/_Group%20Icons/EC2-instance-container_light-bg.svg
  name: y
}
`,
			expErr: `d2/testdata/d2compiler/TestCompile/image_non_style.d2:4:3: image shapes cannot have children.`,
		},
		{
			name: "stroke-width",

			text: `hey {
  style.stroke-width: 0
}
`,
			assertions: func(t *testing.T, g *d2graph.Graph) {
				if len(g.Objects) != 1 {
					t.Fatalf("expected 1 objects: %#v", g.Objects)
				}
				if g.Objects[0].Attributes.Style.StrokeWidth.Value != "0" {
					t.Fatalf("unexpected")
				}
			},
		},
		{
			name: "illegal-stroke-width",

			text: `hey {
  style.stroke-width: -1
}
`,
			expErr: `d2/testdata/d2compiler/TestCompile/illegal-stroke-width.d2:2:23: expected "stroke-width" to be a number between 0 and 15`,
		},
		{
			name: "underscore_parent_create",

			text: `
x: {
	_.y
}
`,
			assertions: func(t *testing.T, g *d2graph.Graph) {
				if len(g.Objects) != 2 {
					t.Fatalf("expected 2 objects: %#v", g.Objects)
				}
				if g.Objects[0].ID != "x" {
					t.Fatalf("expected g.Objects[0].ID to be x: %#v", g.Objects[0])
				}
				if g.Objects[1].ID != "y" {
					t.Fatalf("expected g.Objects[1].ID to be y: %#v", g.Objects[1])
				}

				if len(g.Root.ChildrenArray) != 2 {
					t.Fatalf("expected 2 objects at the root: %#v", len(g.Root.ChildrenArray))
				}

			},
		},
		{
			name: "underscore_unresolved_obj",

			text: `
x: {
	_.y
}
`,
			assertions: func(t *testing.T, g *d2graph.Graph) {
				tassert.Equal(t, "y", g.Objects[1].ID)
				tassert.Equal(t, g.Objects[0].AbsID(), g.Objects[1].References[0].ScopeObj.AbsID())
			},
		},
		{
			name: "underscore_connection",
			text: `a: {
  _.c.d -> _.c.b
}
`,
			assertions: func(t *testing.T, g *d2graph.Graph) {
				tassert.Equal(t, 4, len(g.Objects))
				tassert.Equal(t, 1, len(g.Edges))
			},
		},
		{
			name: "underscore_parent_not_root",

			text: `
x: {
  y: {
    _.z
  }
}
`,
			assertions: func(t *testing.T, g *d2graph.Graph) {
				if len(g.Objects) != 3 {
					t.Fatalf("expected 3 objects: %#v", g.Objects)
				}
				if g.Objects[0].ID != "x" {
					t.Fatalf("expected g.Objects[0].ID to be x: %#v", g.Objects[0])
				}
				if g.Objects[1].ID != "y" {
					t.Fatalf("expected g.Objects[1].ID to be y: %#v", g.Objects[1])
				}

				if len(g.Root.ChildrenArray) != 1 {
					t.Fatalf("expected 1 object at the root: %#v", len(g.Root.ChildrenArray))
				}
				if len(g.Objects[0].ChildrenArray) != 2 {
					t.Fatalf("expected 2 objects within x: %v", len(g.Objects[0].ChildrenArray))
				}

			},
		},
		{
			name: "underscore_parent_preference_1",

			text: `
x: {
	_.y: "All we are given is possibilities -- to make ourselves one thing or another."
}
y: "But it's real.  And if it's real it can be affected ...  we may not be able"
`,
			assertions: func(t *testing.T, g *d2graph.Graph) {
				if len(g.Objects) != 2 {
					t.Fatalf("expected 2 objects: %#v", g.Objects)
				}
				if g.Objects[0].ID != "x" {
					t.Fatalf("expected g.Objects[0].ID to be x: %#v", g.Objects[0])
				}
				if g.Objects[1].ID != "y" {
					t.Fatalf("expected g.Objects[1].ID to be y: %#v", g.Objects[1])
				}

				if len(g.Root.ChildrenArray) != 2 {
					t.Fatalf("expected 2 objects at the root: %#v", len(g.Root.ChildrenArray))
				}
				if g.Objects[1].Attributes.Label.Value != "But it's real.  And if it's real it can be affected ...  we may not be able" {
					t.Fatalf("expected g.Objects[1].Label.Value to be last value: %#v", g.Objects[1].Attributes.Label.Value)
				}
			},
		},
		{
			name: "underscore_parent_preference_2",

			text: `
y: "But it's real.  And if it's real it can be affected ...  we may not be able"
x: {
	_.y: "All we are given is possibilities -- to make ourselves one thing or another."
}
`,
			assertions: func(t *testing.T, g *d2graph.Graph) {
				if len(g.Objects) != 2 {
					t.Fatalf("expected 2 objects: %#v", g.Objects)
				}
				if g.Objects[0].ID != "y" {
					t.Fatalf("expected g.Objects[0].ID to be y: %#v", g.Objects[0])
				}
				if g.Objects[1].ID != "x" {
					t.Fatalf("expected g.Objects[1].ID to be x: %#v", g.Objects[1])
				}

				if len(g.Root.ChildrenArray) != 2 {
					t.Fatalf("expected 2 objects at the root: %#v", len(g.Root.ChildrenArray))
				}
				if g.Objects[0].Attributes.Label.Value != "All we are given is possibilities -- to make ourselves one thing or another." {
					t.Fatalf("expected g.Objects[0].Label.Value to be last value: %#v", g.Objects[0].Attributes.Label.Value)
				}
			},
		},
		{
			name: "underscore_parent_squared",

			text: `
x: {
  y: {
    _._.z
  }
}
`,
			assertions: func(t *testing.T, g *d2graph.Graph) {
				if len(g.Objects) != 3 {
					t.Fatalf("expected 3 objects: %#v", len(g.Objects))
				}

				if len(g.Root.ChildrenArray) != 2 {
					t.Fatalf("expected 2 objects at the root: %#v", len(g.Root.ChildrenArray))
				}
			},
		},
		{
			name: "underscore_parent_root",

			text: `
_.x
`,
			expErr: `d2/testdata/d2compiler/TestCompile/underscore_parent_root.d2:2:1: invalid underscore: no parent`,
		},
		{
			name: "underscore_parent_middle_path",

			text: `
x: {
  y._.z
}
`,
			expErr: `d2/testdata/d2compiler/TestCompile/underscore_parent_middle_path.d2:3:5: parent "_" can only be used in the beginning of paths, e.g. "_.x"`,
		},
		{
			name: "underscore_parent_sandwich_path",

			text: `
x: {
  _.z._
}
`,
			expErr: `d2/testdata/d2compiler/TestCompile/underscore_parent_sandwich_path.d2:3:7: parent "_" can only be used in the beginning of paths, e.g. "_.x"`,
		},
		{
			name: "underscore_edge",

			text: `
x: {
  _.y -> _.x
}
`,
			assertions: func(t *testing.T, g *d2graph.Graph) {
				if len(g.Objects) != 2 {
					t.Fatalf("expected 2 objects: %#v", g.Objects)
				}
				if g.Objects[0].ID != "x" {
					t.Fatalf("expected g.Objects[0].ID to be x: %#v", g.Objects[0])
				}
				if g.Objects[1].ID != "y" {
					t.Fatalf("expected g.Objects[1].ID to be y: %#v", g.Objects[1])
				}

				if len(g.Edges) != 1 {
					t.Fatalf("expected 1 edge: %#v", g.Edges)
				}
				if g.Edges[0].Src.ID != "y" {
					t.Fatalf("expected g.Edges[0].Src.ID to be y: %#v", g.Edges[0])
				}
				if g.Edges[0].Dst.ID != "x" {
					t.Fatalf("expected g.Edges[0].Dst.ID to be x: %#v", g.Edges[0])
				}
				if g.Edges[0].SrcArrow {
					t.Fatalf("expected g.Edges[0].SrcArrow to be false: %#v", g.Edges[0])
				}
				if !g.Edges[0].DstArrow {
					t.Fatalf("expected g.Edges[0].DstArrow to be true: %#v", g.Edges[0])
				}
			},
		},
		{
			name: "underscore_edge_chain",

			text: `
x: {
  _.y -> _.x -> _.z
}
`,
			assertions: func(t *testing.T, g *d2graph.Graph) {
				if len(g.Objects) != 3 {
					t.Fatalf("expected 3 objects: %#v", g.Objects)
				}
				if g.Objects[0].ID != "x" {
					t.Fatalf("expected g.Objects[0].ID to be x: %#v", g.Objects[0])
				}
				if g.Objects[1].ID != "y" {
					t.Fatalf("expected g.Objects[1].ID to be y: %#v", g.Objects[1])
				}
				if g.Objects[2].ID != "z" {
					t.Fatalf("expected g.Objects[2].ID to be z: %#v", g.Objects[2])
				}

				if len(g.Edges) != 2 {
					t.Fatalf("expected 2 edge: %#v", g.Edges)
				}
				if g.Edges[0].Src.ID != "y" {
					t.Fatalf("expected g.Edges[0].Src.ID to be y: %#v", g.Edges[0])
				}
				if g.Edges[0].Dst.ID != "x" {
					t.Fatalf("expected g.Edges[0].Dst.ID to be x: %#v", g.Edges[0])
				}
				if g.Edges[1].Src.ID != "x" {
					t.Fatalf("expected g.Edges[1].Src.ID to be x: %#v", g.Edges[1])
				}
				if g.Edges[1].Dst.ID != "z" {
					t.Fatalf("expected g.Edges[1].Dst.ID to be z: %#v", g.Edges[1])
				}
			},
		},
		{
			name: "underscore_edge_existing",

			text: `
a -> b: "Can you imagine how life could be improved if we could do away with"
x: {
	_.a -> _.b: "Well, it's garish, ugly, and derelicts have used it for a toilet."
}
`,
			assertions: func(t *testing.T, g *d2graph.Graph) {
				if len(g.Objects) != 3 {
					t.Fatalf("expected 3 objects: %#v", g.Objects)
				}
				if len(g.Edges) != 2 {
					t.Fatalf("expected 2 edge: %#v", g.Edges)
				}
				if g.Edges[0].Src.ID != "a" {
					t.Fatalf("expected g.Edges[0].Src.ID to be a: %#v", g.Edges[0])
				}
				if g.Edges[0].Dst.ID != "b" {
					t.Fatalf("expected g.Edges[0].Dst.ID to be b: %#v", g.Edges[0])
				}
				if g.Edges[1].Src.ID != "a" {
					t.Fatalf("expected g.Edges[1].Src.ID to be a: %#v", g.Edges[1])
				}
				if g.Edges[1].Dst.ID != "b" {
					t.Fatalf("expected g.Edges[1].Dst.ID to be b: %#v", g.Edges[1])
				}
				if g.Edges[0].Attributes.Label.Value != "Can you imagine how life could be improved if we could do away with" {
					t.Fatalf("unexpected g.Edges[0].Label: %#v", g.Edges[0].Attributes.Label)
				}
				if g.Edges[1].Attributes.Label.Value != "Well, it's garish, ugly, and derelicts have used it for a toilet." {
					t.Fatalf("unexpected g.Edges[1].Label: %#v", g.Edges[1].Attributes.Label)
				}
			},
		},
		{
			name: "underscore_edge_index",

			text: `
a -> b: "Can you imagine how life could be improved if we could do away with"
x: {
	(_.a -> _.b)[0]: "Well, it's garish, ugly, and derelicts have used it for a toilet."
}
`,
			assertions: func(t *testing.T, g *d2graph.Graph) {
				if len(g.Objects) != 3 {
					t.Fatalf("expected 3 objects: %#v", g.Objects)
				}
				if len(g.Edges) != 1 {
					t.Fatalf("expected 1 edge: %#v", g.Edges)
				}
				if g.Edges[0].Src.ID != "a" {
					t.Fatalf("expected g.Edges[0].Src.ID to be a: %#v", g.Edges[0])
				}
				if g.Edges[0].Dst.ID != "b" {
					t.Fatalf("expected g.Edges[0].Dst.ID to be b: %#v", g.Edges[0])
				}
				if g.Edges[0].Attributes.Label.Value != "Well, it's garish, ugly, and derelicts have used it for a toilet." {
					t.Fatalf("unexpected g.Edges[0].Label: %#v", g.Edges[0].Attributes.Label)
				}
			},
		},
		{
			name: "underscore_edge_nested",

			text: `
x: {
	y: {
		_._.z -> _.y
	}
}
`,
			assertions: func(t *testing.T, g *d2graph.Graph) {
				if len(g.Objects) != 3 {
					t.Fatalf("expected 3 objects: %#v", g.Objects)
				}
				if len(g.Edges) != 1 {
					t.Fatalf("expected 1 edge: %#v", g.Edges)
				}
				if g.Edges[0].Src.AbsID() != "z" {
					t.Fatalf("expected g.Edges[0].Src.AbsID() to be z: %#v", g.Edges[0].Src.AbsID())
				}
				if g.Edges[0].Dst.AbsID() != "x.y" {
					t.Fatalf("expected g.Edges[0].Dst.AbsID() to be x.y: %#v", g.Edges[0].Dst.AbsID())
				}
			},
		},
		{
			name: "edge",

			text: `
x -> y
`,
			assertions: func(t *testing.T, g *d2graph.Graph) {
				if len(g.Objects) != 2 {
					t.Fatalf("expected 2 objects: %#v", g.Objects)
				}
				if g.Objects[0].ID != "x" {
					t.Fatalf("expected g.Objects[0].ID to be x: %#v", g.Objects[0])
				}
				if g.Objects[1].ID != "y" {
					t.Fatalf("expected g.Objects[1].ID to be y: %#v", g.Objects[1])
				}

				if len(g.Edges) != 1 {
					t.Fatalf("expected 1 edge: %#v", g.Edges)
				}
				if g.Edges[0].Src.ID != "x" {
					t.Fatalf("expected g.Edges[0].Src.ID to be x: %#v", g.Edges[0])
				}
				if g.Edges[0].Dst.ID != "y" {
					t.Fatalf("expected g.Edges[0].Dst.ID to be y: %#v", g.Edges[0])
				}
				if g.Edges[0].SrcArrow {
					t.Fatalf("expected g.Edges[0].SrcArrow to be false: %#v", g.Edges[0])
				}
				if !g.Edges[0].DstArrow {
					t.Fatalf("expected g.Edges[0].DstArrow to be true: %#v", g.Edges[0])
				}
			},
		},
		{
			name: "edge_chain",

			text: `
x -> y -> z: "The kids will love our inflatable slides"
`,
			assertions: func(t *testing.T, g *d2graph.Graph) {
				if len(g.Objects) != 3 {
					t.Fatalf("expected 2 objects: %#v", g.Objects)
				}
				if g.Objects[0].ID != "x" {
					t.Fatalf("expected g.Objects[0].ID to be x: %#v", g.Objects[0])
				}
				if g.Objects[1].ID != "y" {
					t.Fatalf("expected g.Objects[1].ID to be y: %#v", g.Objects[1])
				}
				if g.Objects[2].ID != "z" {
					t.Fatalf("expected g.Objects[2].ID to be z: %#v", g.Objects[2])
				}

				if len(g.Edges) != 2 {
					t.Fatalf("expected 2 edge: %#v", g.Edges)
				}
				if g.Edges[0].Src.ID != "x" {
					t.Fatalf("expected g.Edges[0].Src.ID to be x: %#v", g.Edges[0])
				}
				if g.Edges[0].Dst.ID != "y" {
					t.Fatalf("expected g.Edges[0].Dst.ID to be y: %#v", g.Edges[0])
				}
				if g.Edges[1].Src.ID != "y" {
					t.Fatalf("expected g.Edges[1].Src.ID to be x: %#v", g.Edges[1])
				}
				if g.Edges[1].Dst.ID != "z" {
					t.Fatalf("expected g.Edges[1].Dst.ID to be y: %#v", g.Edges[1])
				}

				if g.Edges[0].Attributes.Label.Value != "The kids will love our inflatable slides" {
					t.Fatalf("unexpected g.Edges[0].Attributes.Label: %#v", g.Edges[0].Attributes.Label.Value)
				}
				if g.Edges[1].Attributes.Label.Value != "The kids will love our inflatable slides" {
					t.Fatalf("unexpected g.Edges[1].Attributes.Label: %#v", g.Edges[1].Attributes.Label.Value)
				}
			},
		},
		{
			name: "edge_index",

			text: `
x -> y: one
(x -> y)[0]: two
`,
			assertions: func(t *testing.T, g *d2graph.Graph) {
				if len(g.Objects) != 2 {
					t.Fatalf("expected 2 objects: %#v", g.Objects)
				}
				if g.Objects[0].ID != "x" {
					t.Fatalf("expected g.Objects[0].ID to be x: %#v", g.Objects[0])
				}
				if g.Objects[1].ID != "y" {
					t.Fatalf("expected g.Objects[1].ID to be y: %#v", g.Objects[1])
				}

				if len(g.Edges) != 1 {
					t.Fatalf("expected 1 edge: %#v", g.Edges)
				}
				if g.Edges[0].Src.ID != "x" {
					t.Fatalf("expected g.Edges[0].Src.ID to be x: %#v", g.Edges[0].Src)
				}
				if g.Edges[0].Dst.ID != "y" {
					t.Fatalf("expected g.Edges[0].Dst.ID to be y: %#v", g.Edges[0].Dst)
				}
				if g.Edges[0].SrcArrow {
					t.Fatalf("expected g.Edges[0].SrcArrow to be false: %#v", g.Edges[0].SrcArrow)
				}
				if !g.Edges[0].DstArrow {
					t.Fatalf("expected g.Edges[0].DstArrow to be true: %#v", g.Edges[0].DstArrow)
				}
				if g.Edges[0].Attributes.Label.Value != "two" {
					t.Fatalf("expected g.Edges[0].Attributes.Label to be two: %#v", g.Edges[0].Attributes.Label)
				}
			},
		},
		{
			name: "edge_index_nested",

			text: `
b: {
	x -> y: one
	(x -> y)[0]: two
}
`,
			assertions: func(t *testing.T, g *d2graph.Graph) {
				if len(g.Objects) != 3 {
					t.Fatalf("expected 3 objects: %#v", g.Objects)
				}
				if g.Objects[0].ID != "b" {
					t.Fatalf("expected g.Objects[0].ID to be b: %#v", g.Objects[0])
				}
				if g.Objects[1].ID != "x" {
					t.Fatalf("expected g.Objects[1].ID to be x: %#v", g.Objects[0])
				}
				if g.Objects[2].ID != "y" {
					t.Fatalf("expected g.Objects[2].ID to be y: %#v", g.Objects[1])
				}

				if len(g.Edges) != 1 {
					t.Fatalf("expected 1 edge: %#v", g.Edges)
				}
				if g.Edges[0].Src.AbsID() != "b.x" {
					t.Fatalf("expected g.Edges[0].Src.AbsoluteID() to be x: %#v", g.Edges[0].Src)
				}
				if g.Edges[0].Dst.AbsID() != "b.y" {
					t.Fatalf("expected g.Edges[0].Dst.AbsoluteID() to be y: %#v", g.Edges[0].Dst)
				}
				if g.Edges[0].SrcArrow {
					t.Fatalf("expected g.Edges[0].SrcArrow to be false: %#v", g.Edges[0].SrcArrow)
				}
				if !g.Edges[0].DstArrow {
					t.Fatalf("expected g.Edges[0].DstArrow to be true: %#v", g.Edges[0].DstArrow)
				}
				if g.Edges[0].Attributes.Label.Value != "two" {
					t.Fatalf("expected g.Edges[0].Attributes.Label to be two: %#v", g.Edges[0].Attributes.Label)
				}
			},
		},
		{
			name: "edge_index_nested_cross_scope",

			text: `
b: {
	x -> y: one
}
b.(x -> y)[0]: two
`,
			assertions: func(t *testing.T, g *d2graph.Graph) {
				if len(g.Objects) != 3 {
					t.Fatalf("expected 3 objects: %#v", g.Objects)
				}
				if g.Objects[0].ID != "b" {
					t.Fatalf("expected g.Objects[0].ID to be b: %#v", g.Objects[0])
				}
				if g.Objects[1].ID != "x" {
					t.Fatalf("expected g.Objects[1].ID to be x: %#v", g.Objects[0])
				}
				if g.Objects[2].ID != "y" {
					t.Fatalf("expected g.Objects[2].ID to be y: %#v", g.Objects[1])
				}

				if len(g.Edges) != 1 {
					t.Fatalf("expected 1 edge: %#v", g.Edges)
				}
				if g.Edges[0].Src.AbsID() != "b.x" {
					t.Fatalf("expected g.Edges[0].Src.AbsoluteID() to be x: %#v", g.Edges[0].Src)
				}
				if g.Edges[0].Dst.AbsID() != "b.y" {
					t.Fatalf("expected g.Edges[0].Dst.AbsoluteID() to be y: %#v", g.Edges[0].Dst)
				}
				if g.Edges[0].SrcArrow {
					t.Fatalf("expected g.Edges[0].SrcArrow to be false: %#v", g.Edges[0].SrcArrow)
				}
				if !g.Edges[0].DstArrow {
					t.Fatalf("expected g.Edges[0].DstArrow to be true: %#v", g.Edges[0].DstArrow)
				}
				if g.Edges[0].Attributes.Label.Value != "two" {
					t.Fatalf("expected g.Edges[0].Attributes.Label to be two: %#v", g.Edges[0].Attributes.Label)
				}
			},
		},
		{
			name: "edge_map",

			text: `
x -> y: {
  label: "Space: the final frontier.  These are the voyages of the starship Enterprise."
}
`,
			assertions: func(t *testing.T, g *d2graph.Graph) {
				if len(g.Objects) != 2 {
					t.Fatalf("expected 2 objects: %#v", g.Objects)
				}
				if g.Objects[0].ID != "x" {
					t.Fatalf("expected g.Objects[0].ID to be x: %#v", g.Objects[0])
				}
				if g.Objects[1].ID != "y" {
					t.Fatalf("expected g.Objects[1].ID to be y: %#v", g.Objects[1])
				}

				if len(g.Edges) != 1 {
					t.Fatalf("expected 1 edge: %#v", g.Edges)
				}
				if g.Edges[0].Src.ID != "x" {
					t.Fatalf("expected g.Edges[0].Src.ID to be x: %#v", g.Edges[0])
				}
				if g.Edges[0].Dst.ID != "y" {
					t.Fatalf("expected g.Edges[0].Dst.ID to be y: %#v", g.Edges[0])
				}
				if g.Edges[0].Attributes.Label.Value != "Space: the final frontier.  These are the voyages of the starship Enterprise." {
					t.Fatalf("unexpected g.Edges[0].Attributes.Label.Value : %#v", g.Edges[0].Attributes.Label.Value)
				}
			},
		},
		{
			name: "edge_label_map",

			text: `hey y9 -> qwer: asdf {style.opacity: 0.5}
`,
			assertions: func(t *testing.T, g *d2graph.Graph) {
				if len(g.Edges) != 1 {
					t.Fatalf("expected 1 edge: %#v", g.Edges)
				}
				if g.Edges[0].Attributes.Label.Value != "asdf" {
					t.Fatalf("unexpected g.Edges[0].Attributes.Label.Value : %#v", g.Edges[0].Attributes.Label.Value)
				}
			},
		},
		{
			name: "edge_map_arrowhead",

			text: `x -> y: {
  source-arrowhead: {
    shape: diamond
  }
}
`,
			assertions: func(t *testing.T, g *d2graph.Graph) {
				if len(g.Edges) != 1 {
					t.Fatalf("expected 1 edge: %#v", g.Edges)
				}
				if len(g.Objects) != 2 {
					t.Fatalf("expected 2 objects: %#v", g.Objects)
				}
				assert.String(t, "diamond", g.Edges[0].SrcArrowhead.Shape.Value)
				assert.String(t, "", g.Edges[0].Attributes.Shape.Value)
				// Make sure the DSL didn't change. this is a regression test where it did
				exp := `x -> y: {
  source-arrowhead: {
    shape: diamond
  }
}
`
				newText := d2format.Format(g.AST)
				ds, err := diff.Strings(exp, newText)
				if err != nil {
					t.Fatal(err)
				}
				if ds != "" {
					t.Fatalf("exp != newText:\n%s", ds)
				}
			},
		},
		{
			name: "edge_arrowhead_fields",

			text: `x -> y: {
  source-arrowhead: Reisner's Rule of Conceptual Inertia {
    shape: diamond
  }
  target-arrowhead: QOTD
  target-arrowhead: {
    style.filled: true
  }
}
`,
			assertions: func(t *testing.T, g *d2graph.Graph) {
				if len(g.Edges) != 1 {
					t.Fatalf("expected 1 edge: %#v", g.Edges)
				}
				if len(g.Objects) != 2 {
					t.Fatalf("expected 2 objects: %#v", g.Objects)
				}
				assert.String(t, "diamond", g.Edges[0].SrcArrowhead.Shape.Value)
				assert.String(t, "Reisner's Rule of Conceptual Inertia", g.Edges[0].SrcArrowhead.Label.Value)
				assert.String(t, "QOTD", g.Edges[0].DstArrowhead.Label.Value)
				assert.String(t, "true", g.Edges[0].DstArrowhead.Style.Filled.Value)
				assert.String(t, "", g.Edges[0].Attributes.Shape.Value)
				assert.String(t, "", g.Edges[0].Attributes.Label.Value)
				assert.JSON(t, nil, g.Edges[0].Attributes.Style.Filled)
			},
		},
		{
			name: "edge_flat_arrowhead",

			text: `x -> y
(x -> y)[0].source-arrowhead.shape: diamond
`,
			assertions: func(t *testing.T, g *d2graph.Graph) {
				if len(g.Edges) != 1 {
					t.Fatalf("expected 1 edge: %#v", g.Edges)
				}
				if len(g.Objects) != 2 {
					t.Fatalf("expected 2 objects: %#v", g.Objects)
				}
				assert.String(t, "diamond", g.Edges[0].SrcArrowhead.Shape.Value)
				assert.String(t, "", g.Edges[0].Attributes.Shape.Value)
			},
		},
		{
			// tests setting to an arrowhead-only shape
			name: "edge_non_shape_arrowhead",

			text: `x -> y: { source-arrowhead.shape: triangle }
`,
			assertions: func(t *testing.T, g *d2graph.Graph) {
				if len(g.Edges) != 1 {
					t.Fatalf("expected 1 edge: %#v", g.Edges)
				}
				if len(g.Objects) != 2 {
					t.Fatalf("expected 2 objects: %#v", g.Objects)
				}
				assert.String(t, "triangle", g.Edges[0].SrcArrowhead.Shape.Value)
				assert.String(t, "", g.Edges[0].Attributes.Shape.Value)
			},
		},
		{
			name: "object_arrowhead_shape",

			text: `x: {shape: triangle}
`,
			expErr: `d2/testdata/d2compiler/TestCompile/object_arrowhead_shape.d2:1:5: invalid shape, can only set "triangle" for arrowheads`,
		},
		{
			name: "edge_flat_label_arrowhead",

			text: `x -> y: {
  # comment
  source-arrowhead.label: yo
}
`,
			assertions: func(t *testing.T, g *d2graph.Graph) {
				if len(g.Edges) != 1 {
					t.Fatalf("expected 1 edge: %#v", g.Edges)
				}
				if len(g.Objects) != 2 {
					t.Fatalf("expected 2 objects: %#v", g.Objects)
				}
				assert.String(t, "yo", g.Edges[0].SrcArrowhead.Label.Value)
				assert.String(t, "", g.Edges[0].Attributes.Label.Value)
			},
		},
		{
			name: "edge_semiflat_arrowhead",

			text: `x -> y
(x -> y)[0].source-arrowhead: {
  shape: diamond
}
`,
			assertions: func(t *testing.T, g *d2graph.Graph) {
				if len(g.Edges) != 1 {
					t.Fatalf("expected 1 edge: %#v", g.Edges)
				}
				if len(g.Objects) != 2 {
					t.Fatalf("expected 2 objects: %#v", g.Objects)
				}
				assert.String(t, "diamond", g.Edges[0].SrcArrowhead.Shape.Value)
				assert.String(t, "", g.Edges[0].Attributes.Shape.Value)
			},
		},
		{
			name: "edge_mixed_arrowhead",

			text: `x -> y: {
  target-arrowhead.shape: diamond
}
(x -> y)[0].source-arrowhead: {
  shape: diamond
}
`,
			assertions: func(t *testing.T, g *d2graph.Graph) {
				if len(g.Edges) != 1 {
					t.Fatalf("expected 1 edge: %#v", g.Edges)
				}
				if len(g.Objects) != 2 {
					t.Fatalf("expected 2 objects: %#v", g.Objects)
				}
				assert.String(t, "diamond", g.Edges[0].SrcArrowhead.Shape.Value)
				assert.String(t, "diamond", g.Edges[0].DstArrowhead.Shape.Value)
				assert.String(t, "", g.Edges[0].Attributes.Shape.Value)
			},
		},
		{
			name: "edge_exclusive_style",

			text: `
x -> y: {
	style.animated: true
}
`,
			assertions: func(t *testing.T, g *d2graph.Graph) {
				if len(g.Edges) != 1 {
					t.Fatalf("expected 1 edge: %#v", g.Edges)
				}
				if g.Edges[0].Attributes.Style.Animated.Value != "true" {
					t.Fatalf("Edges[0].Attributes.Style.Animated.Value: %#v", g.Edges[0].Attributes.Style.Animated.Value)
				}
			},
		},
		{
			name: "nested_edge",

			text: `sequence -> quest: {
  space -> stars
}
`,
			expErr: `d2/testdata/d2compiler/TestCompile/nested_edge.d2:2:3: cannot create edge inside edge`,
		},
		{
			name: "shape_edge_style",

			text: `
x: {
	style.animated: true
}
`,
			expErr: `d2/testdata/d2compiler/TestCompile/shape_edge_style.d2:3:2: key "animated" can only be applied to edges`,
		},
		{
			name: "edge_chain_map",

			text: `
x -> y -> z: {
  label: "Space: the final frontier.  These are the voyages of the starship Enterprise."
}
`,
			assertions: func(t *testing.T, g *d2graph.Graph) {
				if len(g.Objects) != 3 {
					t.Fatalf("expected 3 objects: %#v", g.Objects)
				}

				if len(g.Edges) != 2 {
					t.Fatalf("expected 2 edge: %#v", g.Edges)
				}
				if g.Edges[0].Attributes.Label.Value != "Space: the final frontier.  These are the voyages of the starship Enterprise." {
					t.Fatalf("unexpected g.Edges[0].Attributes.Label.Value : %#v", g.Edges[0].Attributes.Label.Value)
				}
				if g.Edges[1].Attributes.Label.Value != "Space: the final frontier.  These are the voyages of the starship Enterprise." {
					t.Fatalf("unexpected g.Edges[0].Attributes.Label.Value : %#v", g.Edges[1].Attributes.Label.Value)
				}
			},
		},
		{
			name: "edge_index_map",

			text: `
x -> y
(x -> y)[0]: {
  label: "Space: the final frontier.  These are the voyages of the starship Enterprise."
}
`,
			assertions: func(t *testing.T, g *d2graph.Graph) {
				if len(g.Objects) != 2 {
					t.Fatalf("expected 2 objects: %#v", g.Objects)
				}

				if len(g.Edges) != 1 {
					t.Fatalf("expected 1 edge: %#v", g.Edges)
				}
				if g.Edges[0].Attributes.Label.Value != "Space: the final frontier.  These are the voyages of the starship Enterprise." {
					t.Fatalf("unexpected g.Edges[0].Attributes.Label.Value : %#v", g.Edges[0].Attributes.Label.Value)
				}
			},
		},
		{
			name: "edge_map_nested",

			text: `
x -> y: {
  style: {
    opacity: 0.4
  }
}
`,
			assertions: func(t *testing.T, g *d2graph.Graph) {
				if len(g.Objects) != 2 {
					t.Fatalf("expected 2 objects: %#v", g.Objects)
				}

				if len(g.Edges) != 1 {
					t.Fatalf("expected 1 edge: %#v", g.Edges)
				}
				if g.Edges[0].Attributes.Style.Opacity.Value != "0.4" {
					t.Fatalf("unexpected g.Edges[0].Attributes.Style.Opacity.Value: %#v", g.Edges[0].Attributes.Style.Opacity.Value)
				}
			},
		},
		{
			name: "edge_map_nested_flat",

			text: `
x -> y: {
	style.opacity: 0.4
}
`,
			assertions: func(t *testing.T, g *d2graph.Graph) {
				if len(g.Objects) != 2 {
					t.Fatalf("expected 2 objects: %#v", g.Objects)
				}

				if len(g.Edges) != 1 {
					t.Fatalf("expected 1 edge: %#v", g.Edges)
				}
				if g.Edges[0].Attributes.Style.Opacity.Value != "0.4" {
					t.Fatalf("unexpected g.Edges[0].Attributes.Style.Opacity.Value: %#v", g.Edges[0].Attributes.Style.Opacity.Value)
				}
				if g.Edges[0].Attributes.Label.Value != "" {
					t.Fatalf("unexpected g.Edges[0].Attributes.Label.Value : %#v", g.Edges[0].Attributes.Label.Value)
				}
			},
		},
		{
			name: "edge_map_group_flat",

			text: `
x -> y
(x -> y)[0].style.opacity: 0.4
`,
			assertions: func(t *testing.T, g *d2graph.Graph) {
				if len(g.Objects) != 2 {
					t.Fatalf("expected 2 objects: %#v", g.Objects)
				}

				if len(g.Edges) != 1 {
					t.Fatalf("expected 1 edge: %#v", g.Edges)
				}
				if g.Edges[0].Attributes.Style.Opacity.Value != "0.4" {
					t.Fatalf("unexpected g.Edges[0].Attributes.Style.Opacity.Value: %#v", g.Edges[0].Attributes.Style.Opacity.Value)
				}
				if g.Edges[0].Attributes.Label.Value != "" {
					t.Fatalf("unexpected g.Edges[0].Attributes.Label.Value : %#v", g.Edges[0].Attributes.Label.Value)
				}
			},
		},
		{
			name: "edge_map_group_semiflat",

			text: `x -> y
(x -> y)[0].style: {
  opacity: 0.4
}
`,
			assertions: func(t *testing.T, g *d2graph.Graph) {
				if len(g.Objects) != 2 {
					t.Fatalf("expected 2 objects: %#v", g.Objects)
				}

				if len(g.Edges) != 1 {
					t.Fatalf("expected 1 edge: %#v", g.Edges)
				}
				if g.Edges[0].Attributes.Style.Opacity.Value != "0.4" {
					t.Fatalf("unexpected g.Edges[0].Attributes.Style.Opacity.Value: %#v", g.Edges[0].Attributes.Style.Opacity.Value)
				}
				if g.Edges[0].Attributes.Label.Value != "" {
					t.Fatalf("unexpected g.Edges[0].Attributes.Label.Value : %#v", g.Edges[0].Attributes.Label.Value)
				}
			},
		},
		{
			name: "edge_key_group_flat_nested",

			text: `
x: {
  a -> b
}
x.(a -> b)[0].style.opacity: 0.4
`,
			assertions: func(t *testing.T, g *d2graph.Graph) {
				if len(g.Objects) != 3 {
					t.Fatalf("expected 3 objects: %#v", g.Objects)
				}

				if len(g.Edges) != 1 {
					t.Fatalf("expected 1 edge: %#v", g.Edges)
				}
				if g.Edges[0].Attributes.Style.Opacity.Value != "0.4" {
					t.Fatalf("unexpected g.Edges[0].Attributes.Style.Opacity.Value: %#v", g.Edges[0].Attributes.Style.Opacity.Value)
				}
				if g.Edges[0].Attributes.Label.Value != "" {
					t.Fatalf("unexpected g.Edges[0].Attributes.Label.Value : %#v", g.Edges[0].Attributes.Label.Value)
				}
			},
		},
		{
			name: "edge_key_group_flat_nested_underscore",

			text: `
a -> b
x: {
	(_.a -> _.b)[0].style.opacity: 0.4
}
`,
			assertions: func(t *testing.T, g *d2graph.Graph) {
				if len(g.Objects) != 3 {
					t.Fatalf("expected 3 objects: %#v", g.Objects)
				}

				if len(g.Edges) != 1 {
					t.Fatalf("expected 1 edge: %#v", g.Edges)
				}
				if g.Edges[0].Attributes.Style.Opacity.Value != "0.4" {
					t.Fatalf("unexpected g.Edges[0].Attributes.Style.Opacity.Value: %#v", g.Edges[0].Attributes.Style.Opacity.Value)
				}
				if g.Edges[0].Attributes.Label.Value != "" {
					t.Fatalf("unexpected g.Edges[0].Attributes.Label.Value : %#v", g.Edges[0].Attributes.Label.Value)
				}
			},
		},
		{
			name: "edge_key_group_map_nested_underscore",

			text: `
a -> b
x: {
	(_.a -> _.b)[0]: {
		style: {
			opacity: 0.4
		}
	}
}
`,
			assertions: func(t *testing.T, g *d2graph.Graph) {
				if len(g.Objects) != 3 {
					t.Fatalf("expected 3 objects: %#v", g.Objects)
				}

				if len(g.Edges) != 1 {
					t.Fatalf("expected 1 edge: %#v", g.Edges)
				}
				if g.Edges[0].Attributes.Style.Opacity.Value != "0.4" {
					t.Fatalf("unexpected g.Edges[0].Attributes.Style.Opacity.Value: %#v", g.Edges[0].Attributes.Style.Opacity.Value)
				}
				if g.Edges[0].Attributes.Label.Value != "" {
					t.Fatalf("unexpected g.Edges[0].Attributes.Label.Value : %#v", g.Edges[0].Attributes.Label.Value)
				}
			},
		},
		{
			name: "edge_key_group_map_flat_nested_underscore",

			text: `
a -> b
x: {
	(_.a -> _.b)[0]: {
		style.opacity: 0.4
	}
}
`,
			assertions: func(t *testing.T, g *d2graph.Graph) {
				if len(g.Objects) != 3 {
					t.Fatalf("expected 3 objects: %#v", g.Objects)
				}

				if len(g.Edges) != 1 {
					t.Fatalf("expected 1 edge: %#v", g.Edges)
				}
				if g.Edges[0].Attributes.Style.Opacity.Value != "0.4" {
					t.Fatalf("unexpected g.Edges[0].Attributes.Style.Opacity.Value: %#v", g.Edges[0].Attributes.Style.Opacity.Value)
				}
				if g.Edges[0].Attributes.Label.Value != "" {
					t.Fatalf("unexpected g.Edges[0].Attributes.Label.Value : %#v", g.Edges[0].Attributes.Label.Value)
				}
			},
		},
		{
			name: "edge_map_non_reserved",

			text: `
x -> y: {
  z
}
`,
			expErr: `d2/testdata/d2compiler/TestCompile/edge_map_non_reserved.d2:3:3: edge map keys must be reserved keywords`,
		},
		{
			name: "url_link",

			text: `x: {
  link: https://google.com
}
`,
			assertions: func(t *testing.T, g *d2graph.Graph) {
				if len(g.Objects) != 1 {
					t.Fatal(g.Objects)
				}
				if g.Objects[0].Attributes.Link.Value != "https://google.com" {
					t.Fatal(g.Objects[0].Attributes.Link.Value)
<<<<<<< HEAD
=======
				}
			},
		},
		{
			name: "nil_scope_obj_regression",

			text: `a
b: {
  _.a
}
`,
			assertions: func(t *testing.T, g *d2graph.Graph) {
				tassert.Equal(t, "a", g.Objects[0].ID)
				for _, ref := range g.Objects[0].References {
					tassert.NotNil(t, ref.ScopeObj)
>>>>>>> 014864b0
				}
			},
		},
		{
			name: "path_link",

			text: `x: {
  link: Overview.Untitled board 7.zzzzz
}
`,
			assertions: func(t *testing.T, g *d2graph.Graph) {
				if len(g.Objects) != 1 {
					t.Fatal(g.Objects)
				}
				if g.Objects[0].Attributes.Link.Value != "Overview.Untitled board 7.zzzzz" {
					t.Fatal(g.Objects[0].Attributes.Link.Value)
				}
			},
		},
		{
			name: "near_constant",

			text: `x.near: top-center
`,
		},
		{
			name: "near-invalid",

			text: `mongodb: MongoDB {
  perspective: perspective (View) {
    password
  }

  explanation: |md
    perspective.model.js
  | {
    near: mongodb
  }
}

a: {
  near: a.b
  b
}
`,
			expErr: `d2/testdata/d2compiler/TestCompile/near-invalid.d2:9:11: near keys cannot be set to an ancestor
d2/testdata/d2compiler/TestCompile/near-invalid.d2:14:9: near keys cannot be set to an descendant`,
		},
		{
			name: "near_bad_constant",

			text: `x.near: txop-center
`,
			expErr: `d2/testdata/d2compiler/TestCompile/near_bad_constant.d2:1:9: near key "txop-center" must be the absolute path to a shape or one of the following constants: top-left, top-center, top-right, center-left, center-right, bottom-left, bottom-center, bottom-right`,
		},
		{
			name: "near_bad_container",

			text: `x: {
  near: top-center
  y
}
`,
			expErr: `d2/testdata/d2compiler/TestCompile/near_bad_container.d2:2:9: constant near keys cannot be set on shapes with children`,
		},
		{
			name: "near_bad_connected",

			text: `x: {
  near: top-center
}
x -> y
`,
			expErr: `d2/testdata/d2compiler/TestCompile/near_bad_connected.d2:2:9: constant near keys cannot be set on connected shapes`,
		},
		{
			name: "nested_near_constant",

			text: `x.y.near: top-center
`,
			expErr: `d2/testdata/d2compiler/TestCompile/nested_near_constant.d2:1:11: constant near keys can only be set on root level shapes`,
		},
		{
			name: "reserved_icon_near_style",

			text: `x: {
  icon: orange
  style.opacity: 0.5
  style.stroke: red
	style.fill: green
}
x.near: y
y
`,
			assertions: func(t *testing.T, g *d2graph.Graph) {
				if len(g.Objects) != 2 {
					t.Fatal(g.Objects)
				}
				if g.Objects[0].Attributes.NearKey == nil {
					t.Fatal("missing near key")
				}
				if g.Objects[0].Attributes.Icon.Path != "orange" {
					t.Fatal(g.Objects[0].Attributes.Icon)
				}
				if g.Objects[0].Attributes.Style.Opacity.Value != "0.5" {
					t.Fatal(g.Objects[0].Attributes.Style.Opacity)
				}
				if g.Objects[0].Attributes.Style.Stroke.Value != "red" {
					t.Fatal(g.Objects[0].Attributes.Style.Stroke)
				}
				if g.Objects[0].Attributes.Style.Fill.Value != "green" {
					t.Fatal(g.Objects[0].Attributes.Style.Fill)
				}
			},
		},
		{
			name: "errors/reserved_icon_style",

			text: `x: {
  near: y
  icon: "::????:::%%orange"
  style.opacity: -1
  style.opacity: 232
}
`,
			expErr: `d2/testdata/d2compiler/TestCompile/errors/reserved_icon_style.d2:3:9: bad icon url "::????:::%%orange": parse "::????:::%%orange": missing protocol scheme
d2/testdata/d2compiler/TestCompile/errors/reserved_icon_style.d2:5:18: expected "opacity" to be a number between 0.0 and 1.0
d2/testdata/d2compiler/TestCompile/errors/reserved_icon_style.d2:2:9: near key "y" must be the absolute path to a shape or one of the following constants: top-left, top-center, top-right, center-left, center-right, bottom-left, bottom-center, bottom-right`,
		},
		{
			name: "errors/missing_shape_icon",

			text:   `x.shape: image`,
			expErr: `d2/testdata/d2compiler/TestCompile/errors/missing_shape_icon.d2:1:1: image shape must include an "icon" field`,
		},
		{
			name: "edge_in_column",

			text: `x: {
  shape: sql_table
  x: {p -> q}
}`,
			expErr: `d2/testdata/d2compiler/TestCompile/edge_in_column.d2:3:7: sql_table columns cannot have children
d2/testdata/d2compiler/TestCompile/edge_in_column.d2:3:12: sql_table columns cannot have children`,
		},
		{
			name: "no-nested-columns-sql",

			text: `x: {
  shape: sql_table
  a -- b.b
}`,
			expErr: `d2/testdata/d2compiler/TestCompile/no-nested-columns-sql.d2:3:10: sql_table columns cannot have children`,
		},
		{
			name: "no-nested-columns-sql-2",

			text: `x: {
  shape: sql_table
  a
}
x.a.b`,
			expErr: `d2/testdata/d2compiler/TestCompile/no-nested-columns-sql-2.d2:5:5: sql_table columns cannot have children`,
		},
		{
			name: "no-nested-columns-class",

			text: `x: {
  shape: class
  a.a
}`,
			expErr: `d2/testdata/d2compiler/TestCompile/no-nested-columns-class.d2:3:5: class fields cannot have children`,
		},
		{
			name: "edge_to_style",

			text: `x: {style.opacity: 0.4}
y -> x.style
`,
			expErr: `d2/testdata/d2compiler/TestCompile/edge_to_style.d2:2:8: reserved keywords are prohibited in edges`,
		},
		{
			name: "escaped_id",

			text: `b\nb`,
			assertions: func(t *testing.T, g *d2graph.Graph) {
				if len(g.Objects) != 1 {
					t.Fatal(g.Objects)
				}
				assert.String(t, `"b\nb"`, g.Objects[0].ID)
				assert.String(t, `b
b`, g.Objects[0].Attributes.Label.Value)
			},
		},
		{
			name: "unescaped_id_cr",

			text: `b\rb`,
			assertions: func(t *testing.T, g *d2graph.Graph) {
				if len(g.Objects) != 1 {
					t.Fatal(g.Objects)
				}
				assert.String(t, "b\rb", g.Objects[0].ID)
				assert.String(t, "b\rb", g.Objects[0].Attributes.Label.Value)
			},
		},
		{
			name: "class_style",

			text: `IUserProperties: {
  shape: "class"
  firstName?: "string"
  style.opacity: 0.4
}
`,
			assertions: func(t *testing.T, g *d2graph.Graph) {
				if len(g.Objects) != 1 {
					t.Fatal(g.Objects)
				}
				if len(g.Objects[0].Class.Fields) != 1 {
					t.Fatal(len(g.Objects[0].Class.Fields))
				}
				if len(g.Objects[0].Class.Methods) != 0 {
					t.Fatal(len(g.Objects[0].Class.Methods))
				}
				if g.Objects[0].Attributes.Style.Opacity.Value != "0.4" {
					t.Fatal(g.Objects[0].Attributes.Style.Opacity.Value)
				}
			},
		},
		{
			name: "table_style",

			text: `IUserProperties: {
  shape: sql_table
  GetType(): string
  style.opacity: 0.4
}
`,
			assertions: func(t *testing.T, g *d2graph.Graph) {
				if len(g.Objects) != 1 {
					t.Fatal(g.Objects)
				}
				if len(g.Objects[0].SQLTable.Columns) != 1 {
					t.Fatal(len(g.Objects[0].SQLTable.Columns))
				}
				if g.Objects[0].Attributes.Style.Opacity.Value != "0.4" {
					t.Fatal(g.Objects[0].Attributes.Style.Opacity.Value)
				}
			},
		},
		{
			name: "table_style_map",

			text: `IUserProperties: {
  shape: sql_table
  GetType(): string
  style: {
    opacity: 0.4
    font-color: blue
  }
}
`,
			assertions: func(t *testing.T, g *d2graph.Graph) {
				if len(g.Objects) != 1 {
					t.Fatal(g.Objects)
				}
				if len(g.Objects[0].SQLTable.Columns) != 1 {
					t.Fatal(len(g.Objects[0].SQLTable.Columns))
				}
				if g.Objects[0].Attributes.Style.Opacity.Value != "0.4" {
					t.Fatal(g.Objects[0].Attributes.Style.Opacity.Value)
				}
			},
		},
		{
			name: "table_connection_attr",

			text: `x: {
  shape: sql_table
  y
}
a: {
  shape: sql_table
  b
}
x.y -> a.b: {
  style.animated: true
}
`,
			assertions: func(t *testing.T, g *d2graph.Graph) {
				tassert.Equal(t, "true", g.Edges[0].Attributes.Style.Animated.Value)
			},
		},
		{
			name: "class_paren",

			text: `_shape_: "shape" {
  shape: class

	field here
  GetType(): string
  Is(): bool
}`,
			assertions: func(t *testing.T, g *d2graph.Graph) {
				if len(g.Objects) != 1 {
					t.Fatal(g.Objects)
				}
				assert.String(t, `field here`, g.Objects[0].Class.Fields[0].Name)
				assert.String(t, `GetType()`, g.Objects[0].Class.Methods[0].Name)
				assert.String(t, `Is()`, g.Objects[0].Class.Methods[1].Name)
			},
		},
		{
			name: "sql_paren",

			text: `_shape_: "shape" {
  shape: sql_table

  GetType(): string
  Is(): bool
}`,
			assertions: func(t *testing.T, g *d2graph.Graph) {
				if len(g.Objects) != 1 {
					t.Fatal(g.Objects)
				}
				assert.String(t, `GetType()`, g.Objects[0].SQLTable.Columns[0].Name.Label)
				assert.String(t, `Is()`, g.Objects[0].SQLTable.Columns[1].Name.Label)
			},
		},
		{
			name: "nested_sql",

			text: `outer: {
  table: {
    shape: sql_table

    GetType(): string
    Is(): bool
  }
}`,
			assertions: func(t *testing.T, g *d2graph.Graph) {
				if len(g.Objects) != 2 {
					t.Fatal(g.Objects)
				}
				if _, has := g.Objects[0].HasChild([]string{"table"}); !has {
					t.Fatal(g.Objects)
				}
				if len(g.Objects[0].ChildrenArray) != 1 {
					t.Fatal(g.Objects)
				}
				assert.String(t, `GetType()`, g.Objects[1].SQLTable.Columns[0].Name.Label)
				assert.String(t, `Is()`, g.Objects[1].SQLTable.Columns[1].Name.Label)
			},
		},
		{
			name: "3d_oval",

			text: `SVP1.shape: oval
SVP1.style.3d: true`,
			expErr: `d2/testdata/d2compiler/TestCompile/3d_oval.d2:2:1: key "3d" can only be applied to squares, rectangles, and hexagons`,
		}, {
			name: "edge_column_index",
			text: `src: {
	shape: sql_table
	id: int
	dst_id: int
}

dst: {
	shape: sql_table
	id: int
	name: string
}

dst.id <-> src.dst_id
`,
			assertions: func(t *testing.T, g *d2graph.Graph) {
				srcIndex := g.Edges[0].SrcTableColumnIndex
				if srcIndex == nil || *srcIndex != 0 {
					t.Fatalf("expected SrcTableColumnIndex to be 0, got %v", srcIndex)
				}
				dstIndex := g.Edges[0].DstTableColumnIndex
				if dstIndex == nil || *dstIndex != 1 {
					t.Fatalf("expected DstTableColumnIndex to be 1, got %v", dstIndex)
				}
			},
		},
		{
			name: "basic_sequence",

			text: `x: {
  shape: sequence_diagram
}
`,
			assertions: func(t *testing.T, g *d2graph.Graph) {
				assert.String(t, "sequence_diagram", g.Objects[0].Attributes.Shape.Value)
			},
		},
		{
			name: "near_sequence",

			text: `x: {
  shape: sequence_diagram
  a
}
b.near: x.a
`,
			expErr: `d2/testdata/d2compiler/TestCompile/near_sequence.d2:5:9: near keys cannot be set to an object within sequence diagrams`,
		},
		{
			name: "sequence-timestamp",

			text: `shape: sequence_diagram
a
b

"04:20,11:20": {
  "loop through each table": {
    a."start_time = datetime.datetime.now"
    a -> b
  }
}
`,
			assertions: func(t *testing.T, g *d2graph.Graph) {
				tassert.Equal(t, 1, len(g.Edges))
				tassert.Equal(t, 5, len(g.Objects))
				tassert.Equal(t, "a", g.Objects[0].ID)
				tassert.Equal(t, "b", g.Objects[1].ID)
				tassert.Equal(t, `"04:20,11:20"`, g.Objects[2].ID)
				tassert.Equal(t, `loop through each table`, g.Objects[3].ID)
				tassert.Equal(t, 1, len(g.Objects[0].ChildrenArray))
				tassert.Equal(t, 0, len(g.Objects[1].ChildrenArray))
				tassert.Equal(t, 1, len(g.Objects[2].ChildrenArray))
				tassert.True(t, g.Edges[0].ContainedBy(g.Objects[3]))
			},
		},
		{
			name: "root_sequence",

			text: `shape: sequence_diagram
`,
			assertions: func(t *testing.T, g *d2graph.Graph) {
				assert.String(t, "sequence_diagram", g.Root.Attributes.Shape.Value)
			},
		},
		{
			name: "leaky_sequence",

			text: `x: {
  shape: sequence_diagram
  a
}
b -> x.a
`,
			expErr: `d2/testdata/d2compiler/TestCompile/leaky_sequence.d2:5:1: connections within sequence diagrams can connect only to other objects within the same sequence diagram`,
		},
		{
			name: "sequence_scoping",

			text: `x: {
  shape: sequence_diagram
	a;b
  group: {
    a -> b
    a.t1 -> b.t1
    b.t1.t2 -> b.t1
  }
}
`,
			assertions: func(t *testing.T, g *d2graph.Graph) {
				tassert.Equal(t, 7, len(g.Objects))
				tassert.Equal(t, 3, len(g.Objects[0].ChildrenArray))
			},
		},
		{
			name: "sequence_grouped_note",

			text: `shape: sequence_diagram
a;d
choo: {
  d."this note"
}
`,
			assertions: func(t *testing.T, g *d2graph.Graph) {
				tassert.Equal(t, 4, len(g.Objects))
				tassert.Equal(t, 3, len(g.Root.ChildrenArray))
			},
		},
		{
			name: "sequence_container",

			text: `shape: sequence_diagram
x.y.q -> j.y.p
ok: {
	x.y.q -> j.y.p
}
`,
			assertions: func(t *testing.T, g *d2graph.Graph) {
				tassert.Equal(t, 7, len(g.Objects))
				tassert.Equal(t, 3, len(g.Root.ChildrenArray))
			},
		},
		{
			name: "sequence_container_2",

			text: `shape: sequence_diagram
x.y.q
ok: {
	x.y.q -> j.y.p
	meow
}
`,
			assertions: func(t *testing.T, g *d2graph.Graph) {
				tassert.Equal(t, 8, len(g.Objects))
				tassert.Equal(t, 2, len(g.Root.ChildrenArray))
			},
		},
		{
			name: "root_direction",

			text: `direction: right`,
			assertions: func(t *testing.T, g *d2graph.Graph) {
				assert.String(t, "right", g.Root.Attributes.Direction.Value)
			},
		},
		{
			name: "default_direction",

			text: `x`,
			assertions: func(t *testing.T, g *d2graph.Graph) {
				assert.String(t, "", g.Objects[0].Attributes.Direction.Value)
			},
		},
		{
			name: "set_direction",

			text: `x: {
  direction: left
}`,
			assertions: func(t *testing.T, g *d2graph.Graph) {
				assert.String(t, "left", g.Objects[0].Attributes.Direction.Value)
			},
		},
		{
			name: "constraint_label",

			text: `foo {
  label: bar
  constraint: BIZ
}`,
			assertions: func(t *testing.T, g *d2graph.Graph) {
				assert.String(t, "bar", g.Objects[0].Attributes.Label.Value)
			},
		},
		{
			name: "invalid_direction",

			text: `x: {
  direction: diagonal
}`,
			expErr: `d2/testdata/d2compiler/TestCompile/invalid_direction.d2:2:14: direction must be one of up, down, right, left, got "diagonal"`,
		},
		{
			name: "self-referencing",

			text: `x -> x
`,
			assertions: func(t *testing.T, g *d2graph.Graph) {
				_, err := diff.Strings(g.Edges[0].Dst.ID, g.Edges[0].Src.ID)
				if err != nil {
					t.Fatal(err)
				}
			},
		},
		{
			name: "null",

			text: `null
`,
			assertions: func(t *testing.T, g *d2graph.Graph) {
				tassert.Equal(t, "'null'", g.Objects[0].ID)
				tassert.Equal(t, "null", g.Objects[0].IDVal)
			},
		},
		{
			name: "sql-regression",

			text: `a: {
  style: {
    fill: lemonchiffon
  }
  b: {
    shape: sql_table
    c
  }
  d
}
`,
			assertions: func(t *testing.T, g *d2graph.Graph) {
				tassert.Equal(t, 3, len(g.Objects))
			},
		},
		{
			name: "sql-panic",
			text: `test {
    shape: sql_table
    test_id: varchar(64) {constraint: [primary_key, foreign_key]}
}
`,
			expErr: `d2/testdata/d2compiler/TestCompile/sql-panic.d2:3:27: reserved field constraint does not accept composite`,
		},
		{
			name: "wrong_column_index",
			text: `Chinchillas: {
  shape: sql_table
  id: int {constraint: primary_key}
  whisker_len: int
  fur_color: string
  age: int
  server: int {constraint: foreign_key}
  caretaker: int {constraint: foreign_key}
}

Chinchillas_Collectibles: {
  shape: sql_table
  id: int
  collectible: id {constraint: foreign_key}
  chinchilla: id {constraint: foreign_key}
}

Chinchillas_Collectibles.chinchilla -> Chinchillas.id`,
			assertions: func(t *testing.T, g *d2graph.Graph) {
				tassert.Equal(t, 0, *g.Edges[0].DstTableColumnIndex)
				tassert.Equal(t, 2, *g.Edges[0].SrcTableColumnIndex)
			},
		},
		{
			name: "link-board-ok",
			text: `x.link: layers.x
layers: {
  x
}`,
		},
		{
			name: "link-board-mixed",
			text: `question: How does the cat go?
question.link: layers.cat

layers: {
  cat: {
    the cat -> meeeowwww: goes
  }
}

scenarios: {
  green: {
		question.style.fill: green
  }
}`,
		},
		{
			name: "link-board-not-found",
			text: `x.link: layers.x
`,
			expErr: `d2/testdata/d2compiler/TestCompile/link-board-not-found.d2:1:9: link key "layers.x" to board not found`,
		},
		{
			name: "link-board-not-board",
			text: `zzz
x.link: layers.x.y
layers: {
	x: {
    y
  }
}`,
			expErr: `d2/testdata/d2compiler/TestCompile/link-board-not-board.d2:2:9: internal link key "layers.x.y" is not a top-level board`,
		},
		{
			name: "link-board-nested",
			text: `x.link: layers.x.layers.x
layers: {
	x: {
    layers: {
      x
    }
  }
}`,
		},
	}

	for _, tc := range testCases {
		tc := tc
		t.Run(tc.name, func(t *testing.T) {
			t.Parallel()

			d2Path := fmt.Sprintf("d2/testdata/d2compiler/%v.d2", t.Name())
			g, err := d2compiler.Compile(d2Path, strings.NewReader(tc.text), nil)
			if tc.expErr != "" {
				if err == nil {
					t.Fatalf("expected error with: %q", tc.expErr)
				}
				ds, err := diff.Strings(tc.expErr, err.Error())
				if err != nil {
					t.Fatal(err)
				}
				if ds != "" {
					t.Fatalf("unexpected error: %s", ds)
				}
			} else if err != nil {
				t.Fatal(err)
			}

			if tc.expErr == "" && tc.assertions != nil {
				t.Run("assertions", func(t *testing.T) {
					tc.assertions(t, g)
				})
			}

			got := struct {
				Graph *d2graph.Graph `json:"graph"`
				Err   error          `json:"err"`
			}{
				Graph: g,
				Err:   err,
			}

			err = diff.TestdataJSON(filepath.Join("..", "testdata", "d2compiler", t.Name()), got)
			assert.Success(t, err)
		})
	}
}

func TestCompile2(t *testing.T) {
	t.Parallel()

	t.Run("boards", testBoards)
	t.Run("seqdiagrams", testSeqDiagrams)
}

func testBoards(t *testing.T) {
	t.Parallel()

	tca := []struct {
		name string
		run  func(t *testing.T)
	}{
		{
			name: "root",
			run: func(t *testing.T) {
				g := assertCompile(t, `base

layers: {
  one: {
    santa
  }
  two: {
    clause
  }
}
`, "")
				assert.Equal(t, 2, len(g.Layers))
				assert.Equal(t, "one", g.Layers[0].Name)
				assert.Equal(t, "two", g.Layers[1].Name)
			},
		},
		{
			name: "recursive",
			run: func(t *testing.T) {
				g := assertCompile(t, `base

layers: {
  one: {
    santa
  }
  two: {
    clause
		steps: {
			seinfeld: {
				reindeer
			}
			missoula: {
				montana
			}
		}
  }
}
`, "")
				assert.Equal(t, 2, len(g.Layers))
				assert.Equal(t, "one", g.Layers[0].Name)
				assert.Equal(t, "two", g.Layers[1].Name)
				assert.Equal(t, 2, len(g.Layers[1].Steps))
			},
		},
		{
			name: "isFolderOnly",
			run: func(t *testing.T) {
				g := assertCompile(t, `
layers: {
  one: {
    santa
  }
  two: {
    clause
		scenarios: {
			seinfeld: {
			}
			missoula: {
				steps: {
					missus: one two three
				}
			}
		}
  }
}
`, "")
				assert.True(t, g.IsFolderOnly)
				assert.Equal(t, 2, len(g.Layers))
				assert.Equal(t, "one", g.Layers[0].Name)
				assert.Equal(t, "two", g.Layers[1].Name)
				assert.Equal(t, 2, len(g.Layers[1].Scenarios))
				assert.False(t, g.Layers[1].Scenarios[0].IsFolderOnly)
				assert.False(t, g.Layers[1].Scenarios[1].IsFolderOnly)
			},
		},
		{
			name: "errs/duplicate_board",
			run: func(t *testing.T) {
				assertCompile(t, `base

layers: {
  one: {
    santa
  }
}
steps: {
	one: {
		clause
	}
}
`, `d2/testdata/d2compiler/TestCompile2/boards/errs/duplicate_board.d2:9:2: board name one already used by another board`)
			},
		},
	}

	for _, tc := range tca {
		tc := tc
		t.Run(tc.name, func(t *testing.T) {
			t.Parallel()
			tc.run(t)
		})
	}
}

func testSeqDiagrams(t *testing.T) {
	t.Parallel()

	t.Run("errs", func(t *testing.T) {
		t.Parallel()

		tca := []struct {
			name string
			skip bool
			run  func(t *testing.T)
		}{
			{
				name: "sequence_diagram_edge_between_edge_groups",
				// New sequence diagram scoping implementation is disabled.
				skip: true,
				run: func(t *testing.T) {
					assertCompile(t, `
Office chatter: {
  shape: sequence_diagram
  alice: Alice
  bob: Bobby
  awkward small talk: {
    alice -> bob: uhm, hi
    bob -> alice: oh, hello
    icebreaker attempt: {
      alice -> bob: what did you have for lunch?
    }
    unfortunate outcome: {
      bob -> alice: that's personal
    }
  }
  awkward small talk.icebreaker attempt.alice -> awkward small talk.unfortunate outcome.bob
}
`, "d2/testdata/d2compiler/TestCompile2/seqdiagrams/errs/sequence_diagram_edge_between_edge_groups.d2:16:3: edges between edge groups are not allowed")
				},
			},
		}

		for _, tc := range tca {
			tc := tc
			t.Run(tc.name, func(t *testing.T) {
				t.Parallel()
				if tc.skip {
					t.SkipNow()
				}
				tc.run(t)
			})
		}
	})
}

func assertCompile(t *testing.T, text string, expErr string) *d2graph.Graph {
	d2Path := fmt.Sprintf("d2/testdata/d2compiler/%v.d2", t.Name())
	g, err := d2compiler.Compile(d2Path, strings.NewReader(text), nil)
	if expErr != "" {
		assert.Error(t, err)
		assert.ErrorString(t, err, expErr)
	} else {
		assert.Success(t, err)
	}

	got := struct {
		Graph *d2graph.Graph `json:"graph"`
		Err   error          `json:"err"`
	}{
		Graph: g,
		Err:   err,
	}

	err = diff.TestdataJSON(filepath.Join("..", "testdata", "d2compiler", t.Name()), got)
	assert.Success(t, err)
	return g
}<|MERGE_RESOLUTION|>--- conflicted
+++ resolved
@@ -1375,8 +1375,6 @@
 				}
 				if g.Objects[0].Attributes.Link.Value != "https://google.com" {
 					t.Fatal(g.Objects[0].Attributes.Link.Value)
-<<<<<<< HEAD
-=======
 				}
 			},
 		},
@@ -1392,7 +1390,6 @@
 				tassert.Equal(t, "a", g.Objects[0].ID)
 				for _, ref := range g.Objects[0].References {
 					tassert.NotNil(t, ref.ScopeObj)
->>>>>>> 014864b0
 				}
 			},
 		},
