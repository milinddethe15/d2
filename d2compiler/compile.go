package d2compiler

import (
	"fmt"
	"io"
	"net/url"
	"strconv"
	"strings"

	"oss.terrastruct.com/util-go/go2"

	"oss.terrastruct.com/d2/d2ast"
	"oss.terrastruct.com/d2/d2format"
	"oss.terrastruct.com/d2/d2graph"
	"oss.terrastruct.com/d2/d2ir"
	"oss.terrastruct.com/d2/d2parser"
	"oss.terrastruct.com/d2/d2target"
)

type CompileOptions struct {
	UTF16 bool
}

func Compile(path string, r io.RuneReader, opts *CompileOptions) (*d2graph.Graph, error) {
	if opts == nil {
		opts = &CompileOptions{}
	}

	var pe d2parser.ParseError

	ast, err := d2parser.Parse(path, r, &d2parser.ParseOptions{
		UTF16: opts.UTF16,
	})
	if err != nil {
		return nil, err
	}

	ir, err := d2ir.Compile(ast)
	if err != nil {
		return nil, err
	}

	g, err := compileIR(pe, ir)
	if err != nil {
		return nil, err
	}
	g.AST = ast
	return g, err
}

func compileIR(pe d2parser.ParseError, m *d2ir.Map) (*d2graph.Graph, error) {
	c := &compiler{
		err: pe,
	}

	g := c.compileLayer(m)
	if len(c.err.Errors) > 0 {
		return nil, c.err
	}
	return g, nil
}

func (c *compiler) compileLayer(ir *d2ir.Map) *d2graph.Graph {
	g := d2graph.NewGraph()

	m := ir.CopyRoot()
	c.compileMap(g.Root, m)
	if len(c.err.Errors) == 0 {
		c.validateKeys(g.Root, m)
	}
	c.validateNear(g)

	c.compileLayersField(g, ir, "layers")
	c.compileLayersField(g, ir, "scenarios")
	c.compileLayersField(g, ir, "steps")
	return g
}

func (c *compiler) compileLayersField(g *d2graph.Graph, ir *d2ir.Map, fieldName string) {
	layers := ir.GetField(fieldName)
	if layers.Map() == nil {
		return
	}
	for _, f := range layers.Map().Fields {
		if f.Map() == nil {
			continue
		}
		if g.GetLayer(f.Name) != nil {
			c.errorf(f.References[0].AST(), "layer name %v already used by another layer", f.Name)
			continue
		}
		g2 := c.compileLayer(f.Map())
		g2.Name = f.Name
		switch fieldName {
		case "layers":
			g.Layers = append(g.Layers, g2)
		case "scenarios":
			g.Scenarios = append(g.Scenarios, g2)
		case "steps":
			g.Steps = append(g.Steps, g2)
		}
	}
}

type compiler struct {
	err d2parser.ParseError
}

func (c *compiler) errorf(n d2ast.Node, f string, v ...interface{}) {
	c.err.Errors = append(c.err.Errors, d2parser.Errorf(n, f, v...).(d2ast.Error))
}

func (c *compiler) compileMap(obj *d2graph.Object, m *d2ir.Map) {
	shape := m.GetField("shape")
	if shape != nil {
		c.compileField(obj, shape)
	}
	for _, f := range m.Fields {
		if f.Name == "shape" {
			continue
		}
		c.compileField(obj, f)
	}

	switch obj.Attributes.Shape.Value {
	case d2target.ShapeClass:
		c.compileClass(obj)
	case d2target.ShapeSQLTable:
		c.compileSQLTable(obj)
	}

	for _, e := range m.Edges {
		c.compileEdge(obj, e)
	}
}

func (c *compiler) compileField(obj *d2graph.Object, f *d2ir.Field) {
	keyword := strings.ToLower(f.Name)
	_, isReserved := d2graph.SimpleReservedKeywords[keyword]
	if isReserved {
		c.compileReserved(obj.Attributes, f)
		return
	} else if f.Name == "style" {
		if f.Map() == nil {
			return
		}
<<<<<<< HEAD
		c.compileStyle(obj.Attributes, f.Map())
		if obj.Attributes.Style.Animated != nil {
			c.errorf(obj.Attributes.Style.Animated.MapKey, `key "animated" can only be applied to edges`)
		}
=======
		attrs.Style.ThreeDee = &d2graph.Scalar{MapKey: mk}
	} else if reserved == "multiple" {
		attrs.Style.Multiple = &d2graph.Scalar{MapKey: mk}
	} else if reserved == "font" {
		attrs.Style.Font = &d2graph.Scalar{MapKey: mk}
	} else if reserved == "font-size" {
		attrs.Style.FontSize = &d2graph.Scalar{MapKey: mk}
	} else if reserved == "font-color" {
		attrs.Style.FontColor = &d2graph.Scalar{MapKey: mk}
	} else if reserved == "animated" {
		attrs.Style.Animated = &d2graph.Scalar{MapKey: mk}
	} else if reserved == "bold" {
		attrs.Style.Bold = &d2graph.Scalar{MapKey: mk}
	} else if reserved == "italic" {
		attrs.Style.Italic = &d2graph.Scalar{MapKey: mk}
	} else if reserved == "underline" {
		attrs.Style.Underline = &d2graph.Scalar{MapKey: mk}
	} else if reserved == "filled" {
		attrs.Style.Filled = &d2graph.Scalar{MapKey: mk}
	} else if reserved == "width" {
		attrs.Width = &d2graph.Scalar{MapKey: mk}
	} else if reserved == "height" {
		attrs.Height = &d2graph.Scalar{MapKey: mk}
	} else if reserved == "double-border" {
		if attrs.Shape.Value != "" && !strings.EqualFold(attrs.Shape.Value, d2target.ShapeSquare) && !strings.EqualFold(attrs.Shape.Value, d2target.ShapeRectangle) && !strings.EqualFold(attrs.Shape.Value, d2target.ShapeCircle) && !strings.EqualFold(attrs.Shape.Value, d2target.ShapeOval) {
			c.errorf(mk.Range.Start, mk.Range.End, `key "double-border" can only be applied to squares, rectangles, circles, ovals`)
			return
		}
		attrs.Style.DoubleBorder = &d2graph.Scalar{MapKey: mk}
	}
}

func (c *compiler) compileKey(obj *d2graph.Object, m *d2ast.Map, mk *d2ast.Key) {
	ida, reserved, ok := c.compileFlatKey(mk.Key)
	if !ok {
		return
	}
	if reserved == "desc" {
>>>>>>> 9cdce241
		return
	}

	obj = obj.EnsureChild(d2graphIDA([]string{f.Name}))
	if f.Primary() != nil {
		c.compileLabel(obj.Attributes, f)
	}
	if f.Map() != nil {
		c.compileMap(obj, f.Map())
	}

	if obj.Attributes.Label.MapKey == nil {
		obj.Attributes.Label.MapKey = f.LastPrimaryKey()
	}
	for _, fr := range f.References {
		if fr.Primary() {
			if fr.Context.Key.Value.Map != nil {
				obj.Map = fr.Context.Key.Value.Map
			}
		}
		scopeObjIDA := d2ir.IDA(fr.Context.ScopeMap)
		scopeObj, _ := obj.Graph.Root.HasChild(scopeObjIDA)
		obj.References = append(obj.References, d2graph.Reference{
			Key:          fr.KeyPath,
			KeyPathIndex: fr.KeyPathIndex(),

			MapKey:          fr.Context.Key,
			MapKeyEdgeIndex: fr.Context.EdgeIndex(),
			Scope:           fr.Context.Scope,
			ScopeObj:        scopeObj,
		})
	}
}

func (c *compiler) compileLabel(attrs *d2graph.Attributes, f d2ir.Node) {
	scalar := f.Primary().Value
	switch scalar := scalar.(type) {
	case *d2ast.Null:
		// TODO: Delete instaed.
		attrs.Label.Value = scalar.ScalarString()
	case *d2ast.BlockString:
		attrs.Language = scalar.Tag
		fullTag, ok := ShortToFullLanguageAliases[scalar.Tag]
		if ok {
			attrs.Language = fullTag
		}
		if attrs.Language == "markdown" || attrs.Language == "latex" {
			attrs.Shape.Value = d2target.ShapeText
		} else {
			attrs.Shape.Value = d2target.ShapeCode
		}
	default:
		attrs.Label.Value = scalar.ScalarString()
	}
	attrs.Label.MapKey = f.LastPrimaryKey()
}

func (c *compiler) compileReserved(attrs *d2graph.Attributes, f *d2ir.Field) {
	if f.Primary() == nil {
		if f.Composite != nil {
			c.errorf(f.LastPrimaryKey(), "reserved field %v does not accept composite", f.Name)
		}
		return
	}
	scalar := f.Primary().Value
	switch f.Name {
	case "label":
		c.compileLabel(attrs, f)
	case "shape":
		in := d2target.IsShape(scalar.ScalarString())
		_, isArrowhead := d2target.Arrowheads[scalar.ScalarString()]
		if !in && !isArrowhead {
			c.errorf(scalar, "unknown shape %q", scalar.ScalarString())
			return
		}
		attrs.Shape.Value = scalar.ScalarString()
		if attrs.Shape.Value == d2target.ShapeCode {
			// Explicit code shape is plaintext.
			attrs.Language = d2target.ShapeText
		}
		attrs.Shape.MapKey = f.LastPrimaryKey()
	case "icon":
		iconURL, err := url.Parse(scalar.ScalarString())
		if err != nil {
			c.errorf(scalar, "bad icon url %#v: %s", scalar.ScalarString(), err)
			return
		}
		attrs.Icon = iconURL
	case "near":
		nearKey, err := d2parser.ParseKey(scalar.ScalarString())
		if err != nil {
			c.errorf(scalar, "bad near key %#v: %s", scalar.ScalarString(), err)
			return
		}
		nearKey.Range = scalar.GetRange()
		attrs.NearKey = nearKey
	case "tooltip":
		attrs.Tooltip = scalar.ScalarString()
	case "width":
		_, err := strconv.Atoi(scalar.ScalarString())
		if err != nil {
			c.errorf(scalar, "non-integer width %#v: %s", scalar.ScalarString(), err)
			return
		}
		attrs.Width = &d2graph.Scalar{}
		attrs.Width.Value = scalar.ScalarString()
		attrs.Width.MapKey = f.LastPrimaryKey()
	case "height":
		_, err := strconv.Atoi(scalar.ScalarString())
		if err != nil {
			c.errorf(scalar, "non-integer height %#v: %s", scalar.ScalarString(), err)
			return
		}
		attrs.Height = &d2graph.Scalar{}
		attrs.Height.Value = scalar.ScalarString()
		attrs.Height.MapKey = f.LastPrimaryKey()
	case "link":
		attrs.Link = scalar.ScalarString()
	case "direction":
		dirs := []string{"up", "down", "right", "left"}
		if !go2.Contains(dirs, scalar.ScalarString()) {
			c.errorf(scalar, `direction must be one of %v, got %q`, strings.Join(dirs, ", "), scalar.ScalarString())
			return
		}
		attrs.Direction.Value = scalar.ScalarString()
		attrs.Direction.MapKey = f.LastPrimaryKey()
	case "constraint":
		if _, ok := scalar.(d2ast.String); !ok {
			c.errorf(f.LastPrimaryKey(), "constraint value must be a string")
			return
		}
		attrs.Constraint.Value = scalar.ScalarString()
		attrs.Constraint.MapKey = f.LastPrimaryKey()
	}
}

func (c *compiler) compileStyle(attrs *d2graph.Attributes, m *d2ir.Map) {
	for _, f := range m.Fields {
		c.compileStyleField(attrs, f)
	}
}

func (c *compiler) compileStyleField(attrs *d2graph.Attributes, f *d2ir.Field) {
	if f.Primary() == nil {
		return
	}
	compileStyleFieldInit(attrs, f)
	scalar := f.Primary().Value
	err := attrs.Style.Apply(f.Name, scalar.ScalarString())
	if err != nil {
		c.errorf(scalar, err.Error())
		return
	}
}

func compileStyleFieldInit(attrs *d2graph.Attributes, f *d2ir.Field) {
	switch f.Name {
	case "opacity":
		attrs.Style.Opacity = &d2graph.Scalar{MapKey: f.LastPrimaryKey()}
	case "stroke":
		attrs.Style.Stroke = &d2graph.Scalar{MapKey: f.LastPrimaryKey()}
	case "fill":
		attrs.Style.Fill = &d2graph.Scalar{MapKey: f.LastPrimaryKey()}
	case "stroke-width":
		attrs.Style.StrokeWidth = &d2graph.Scalar{MapKey: f.LastPrimaryKey()}
	case "stroke-dash":
		attrs.Style.StrokeDash = &d2graph.Scalar{MapKey: f.LastPrimaryKey()}
	case "border-radius":
		attrs.Style.BorderRadius = &d2graph.Scalar{MapKey: f.LastPrimaryKey()}
	case "shadow":
		attrs.Style.Shadow = &d2graph.Scalar{MapKey: f.LastPrimaryKey()}
	case "3d":
		attrs.Style.ThreeDee = &d2graph.Scalar{MapKey: f.LastPrimaryKey()}
	case "multiple":
		attrs.Style.Multiple = &d2graph.Scalar{MapKey: f.LastPrimaryKey()}
	case "font":
		attrs.Style.Font = &d2graph.Scalar{MapKey: f.LastPrimaryKey()}
	case "font-size":
		attrs.Style.FontSize = &d2graph.Scalar{MapKey: f.LastPrimaryKey()}
	case "font-color":
		attrs.Style.FontColor = &d2graph.Scalar{MapKey: f.LastPrimaryKey()}
	case "animated":
		attrs.Style.Animated = &d2graph.Scalar{MapKey: f.LastPrimaryKey()}
	case "bold":
		attrs.Style.Bold = &d2graph.Scalar{MapKey: f.LastPrimaryKey()}
	case "italic":
		attrs.Style.Italic = &d2graph.Scalar{MapKey: f.LastPrimaryKey()}
	case "underline":
		attrs.Style.Underline = &d2graph.Scalar{MapKey: f.LastPrimaryKey()}
	case "filled":
		attrs.Style.Filled = &d2graph.Scalar{MapKey: f.LastPrimaryKey()}
	case "width":
		attrs.Width = &d2graph.Scalar{MapKey: f.LastPrimaryKey()}
	case "height":
		attrs.Height = &d2graph.Scalar{MapKey: f.LastPrimaryKey()}
	}
}

func (c *compiler) compileEdge(obj *d2graph.Object, e *d2ir.Edge) {
	edge, err := obj.Connect(d2graphIDA(e.ID.SrcPath), d2graphIDA(e.ID.DstPath), e.ID.SrcArrow, e.ID.DstArrow, "")
	if err != nil {
		c.errorf(e.References[0].AST(), err.Error())
		return
	}

	if e.Primary() != nil {
		c.compileLabel(edge.Attributes, e)
	}
	if e.Map() != nil {
		for _, f := range e.Map().Fields {
			_, ok := d2graph.ReservedKeywords[f.Name]
			if !ok {
				c.errorf(f.References[0].AST(), `edge map keys must be reserved keywords`)
				continue
			}
			c.compileEdgeField(edge, f)
		}
	}

	edge.Attributes.Label.MapKey = e.LastPrimaryKey()
	for _, er := range e.References {
		scopeObjIDA := d2ir.IDA(er.Context.ScopeMap)
		scopeObj, _ := edge.Src.Graph.Root.HasChild(d2graphIDA(scopeObjIDA))
		edge.References = append(edge.References, d2graph.EdgeReference{
			Edge:            er.Context.Edge,
			MapKey:          er.Context.Key,
			MapKeyEdgeIndex: er.Context.EdgeIndex(),
			Scope:           er.Context.Scope,
			ScopeObj:        scopeObj,
		})
	}
}

func (c *compiler) compileEdgeField(edge *d2graph.Edge, f *d2ir.Field) {
	keyword := strings.ToLower(f.Name)
	_, isReserved := d2graph.SimpleReservedKeywords[keyword]
	if isReserved {
		c.compileReserved(edge.Attributes, f)
		return
	} else if f.Name == "style" {
		if f.Map() == nil {
			return
		}
		c.compileStyle(edge.Attributes, f.Map())
		return
	}

	if f.Name == "source-arrowhead" || f.Name == "target-arrowhead" {
		if f.Map() != nil {
			c.compileArrowheads(edge, f)
		}
	}
}

func (c *compiler) compileArrowheads(edge *d2graph.Edge, f *d2ir.Field) {
	var attrs *d2graph.Attributes
	if f.Name == "source-arrowhead" {
		edge.SrcArrowhead = &d2graph.Attributes{}
		attrs = edge.SrcArrowhead
	} else {
		edge.DstArrowhead = &d2graph.Attributes{}
		attrs = edge.DstArrowhead
	}

	if f.Primary() != nil {
		c.compileLabel(attrs, f)
	}

	for _, f2 := range f.Map().Fields {
		keyword := strings.ToLower(f2.Name)
		_, isReserved := d2graph.SimpleReservedKeywords[keyword]
		if isReserved {
			c.compileReserved(attrs, f2)
			continue
		} else if f2.Name == "style" {
			if f2.Map() == nil {
				continue
			}
			c.compileStyle(attrs, f2.Map())
			continue
		} else {
			c.errorf(f2.LastRef().AST(), `source-arrowhead/target-arrowhead map keys must be reserved keywords`)
			continue
		}
	}
}

// TODO add more, e.g. C, bash
var ShortToFullLanguageAliases = map[string]string{
	"md":  "markdown",
	"tex": "latex",
	"js":  "javascript",
	"go":  "golang",
	"py":  "python",
	"rb":  "ruby",
	"ts":  "typescript",
}
var FullToShortLanguageAliases map[string]string

func (c *compiler) compileClass(obj *d2graph.Object) {
	obj.Class = &d2target.Class{}
	for _, f := range obj.ChildrenArray {
		visiblity := "public"
		name := f.IDVal
		// See https://www.uml-diagrams.org/visibility.html
		if name != "" {
			switch name[0] {
			case '+':
				name = name[1:]
			case '-':
				visiblity = "private"
				name = name[1:]
			case '#':
				visiblity = "protected"
				name = name[1:]
			}
		}

		if !strings.Contains(f.IDVal, "(") {
			typ := f.Attributes.Label.Value
			if typ == f.IDVal {
				typ = ""
			}
			obj.Class.Fields = append(obj.Class.Fields, d2target.ClassField{
				Name:       name,
				Type:       typ,
				Visibility: visiblity,
			})
		} else {
			// TODO: Not great, AST should easily allow specifying alternate primary field
			// as an explicit label should change the name.
			returnType := f.Attributes.Label.Value
			if returnType == f.IDVal {
				returnType = "void"
			}
			obj.Class.Methods = append(obj.Class.Methods, d2target.ClassMethod{
				Name:       name,
				Return:     returnType,
				Visibility: visiblity,
			})
		}
	}

	for _, ch := range obj.ChildrenArray {
		for i := 0; i < len(obj.Graph.Objects); i++ {
			if obj.Graph.Objects[i] == ch {
				obj.Graph.Objects = append(obj.Graph.Objects[:i], obj.Graph.Objects[i+1:]...)
				i--
			}
		}
	}
	obj.Children = nil
	obj.ChildrenArray = nil
}

func (c *compiler) compileSQLTable(obj *d2graph.Object) {
	obj.SQLTable = &d2target.SQLTable{}
	for _, col := range obj.ChildrenArray {
		typ := col.Attributes.Label.Value
		if typ == col.IDVal {
			// Not great, AST should easily allow specifying alternate primary field
			// as an explicit label should change the name.
			typ = ""
		}
		d2Col := d2target.SQLColumn{
			Name: d2target.Text{Label: col.IDVal},
			Type: d2target.Text{Label: typ},
		}
		if col.Attributes.Constraint.Value != "" {
			d2Col.Constraint = col.Attributes.Constraint.Value
		}
		obj.SQLTable.Columns = append(obj.SQLTable.Columns, d2Col)
	}

	for _, ch := range obj.ChildrenArray {
		for i := 0; i < len(obj.Graph.Objects); i++ {
			if obj.Graph.Objects[i] == ch {
				obj.Graph.Objects = append(obj.Graph.Objects[:i], obj.Graph.Objects[i+1:]...)
				i--
			}
		}
	}
	obj.Children = nil
	obj.ChildrenArray = nil
}

func (c *compiler) validateKeys(obj *d2graph.Object, m *d2ir.Map) {
	for _, f := range m.Fields {
		c.validateKey(obj, f)
	}
}

func (c *compiler) validateKey(obj *d2graph.Object, f *d2ir.Field) {
	keyword := strings.ToLower(f.Name)
	_, isReserved := d2graph.ReservedKeywords[keyword]
	if isReserved {
		switch obj.Attributes.Shape.Value {
		case d2target.ShapeSQLTable, d2target.ShapeClass:
		default:
			if len(obj.Children) > 0 && (f.Name == "width" || f.Name == "height") {
				c.errorf(f.LastPrimaryKey(), fmt.Sprintf("%s cannot be used on container: %s", f.Name, obj.AbsID()))
			}
		}

		switch obj.Attributes.Shape.Value {
		case d2target.ShapeCircle, d2target.ShapeSquare:
			checkEqual := (keyword == "width" && obj.Attributes.Height != nil) || (keyword == "height" && obj.Attributes.Width != nil)
			if checkEqual && obj.Attributes.Width.Value != obj.Attributes.Height.Value {
				c.errorf(f.LastPrimaryKey(), "width and height must be equal for %s shapes", obj.Attributes.Shape.Value)
			}
		}

		switch f.Name {
		case "style":
			if obj.Attributes.Style.ThreeDee != nil {
				if !strings.EqualFold(obj.Attributes.Shape.Value, d2target.ShapeSquare) && !strings.EqualFold(obj.Attributes.Shape.Value, d2target.ShapeRectangle) {
					c.errorf(obj.Attributes.Style.ThreeDee.MapKey, `key "3d" can only be applied to squares and rectangles`)
				}
			}
		case "shape":
			if obj.Attributes.Shape.Value == d2target.ShapeImage && obj.Attributes.Icon == nil {
				c.errorf(f.LastPrimaryKey(), `image shape must include an "icon" field`)
			}

			in := d2target.IsShape(obj.Attributes.Shape.Value)
			_, arrowheadIn := d2target.Arrowheads[obj.Attributes.Shape.Value]
			if !in && arrowheadIn {
				c.errorf(f.LastPrimaryKey(), fmt.Sprintf(`invalid shape, can only set "%s" for arrowheads`, obj.Attributes.Shape.Value))
			}
		}
		return
	}

	if obj.Attributes.Shape.Value == d2target.ShapeImage {
		c.errorf(f.LastRef().AST(), "image shapes cannot have children.")
		return
	}

	obj, ok := obj.HasChild([]string{f.Name})
	if ok && f.Map() != nil {
		c.validateKeys(obj, f.Map())
	}
}

func (c *compiler) validateNear(g *d2graph.Graph) {
	for _, obj := range g.Objects {
		if obj.Attributes.NearKey != nil {
			_, isKey := g.Root.HasChild(d2graph.Key(obj.Attributes.NearKey))
			_, isConst := d2graph.NearConstants[d2graph.Key(obj.Attributes.NearKey)[0]]
			if !isKey && !isConst {
				c.errorf(obj.Attributes.NearKey, "near key %#v must be the absolute path to a shape or one of the following constants: %s", d2format.Format(obj.Attributes.NearKey), strings.Join(d2graph.NearConstantsArray, ", "))
				continue
			}
			if !isKey && isConst && obj.Parent != g.Root {
				c.errorf(obj.Attributes.NearKey, "constant near keys can only be set on root level shapes")
				continue
			}
			if !isKey && isConst && len(obj.ChildrenArray) > 0 {
				c.errorf(obj.Attributes.NearKey, "constant near keys cannot be set on shapes with children")
				continue
			}
			if !isKey && isConst {
				is := false
				for _, e := range g.Edges {
					if e.Src == obj || e.Dst == obj {
						is = true
						break
					}
				}
				if is {
					c.errorf(obj.Attributes.NearKey, "constant near keys cannot be set on connected shapes")
					continue
				}
			}
		}
	}
}

func init() {
	FullToShortLanguageAliases = make(map[string]string, len(ShortToFullLanguageAliases))
	for k, v := range ShortToFullLanguageAliases {
		FullToShortLanguageAliases[v] = k
	}
}

func d2graphIDA(irIDA []string) (ida []string) {
	for _, el := range irIDA {
		n := &d2ast.KeyPath{
			Path: []*d2ast.StringBox{d2ast.MakeValueBox(d2ast.RawString(el, true)).StringBox()},
		}
		ida = append(ida, d2format.Format(n))
	}
	return ida
}<|MERGE_RESOLUTION|>--- conflicted
+++ resolved
@@ -144,51 +144,10 @@
 		if f.Map() == nil {
 			return
 		}
-<<<<<<< HEAD
 		c.compileStyle(obj.Attributes, f.Map())
 		if obj.Attributes.Style.Animated != nil {
 			c.errorf(obj.Attributes.Style.Animated.MapKey, `key "animated" can only be applied to edges`)
 		}
-=======
-		attrs.Style.ThreeDee = &d2graph.Scalar{MapKey: mk}
-	} else if reserved == "multiple" {
-		attrs.Style.Multiple = &d2graph.Scalar{MapKey: mk}
-	} else if reserved == "font" {
-		attrs.Style.Font = &d2graph.Scalar{MapKey: mk}
-	} else if reserved == "font-size" {
-		attrs.Style.FontSize = &d2graph.Scalar{MapKey: mk}
-	} else if reserved == "font-color" {
-		attrs.Style.FontColor = &d2graph.Scalar{MapKey: mk}
-	} else if reserved == "animated" {
-		attrs.Style.Animated = &d2graph.Scalar{MapKey: mk}
-	} else if reserved == "bold" {
-		attrs.Style.Bold = &d2graph.Scalar{MapKey: mk}
-	} else if reserved == "italic" {
-		attrs.Style.Italic = &d2graph.Scalar{MapKey: mk}
-	} else if reserved == "underline" {
-		attrs.Style.Underline = &d2graph.Scalar{MapKey: mk}
-	} else if reserved == "filled" {
-		attrs.Style.Filled = &d2graph.Scalar{MapKey: mk}
-	} else if reserved == "width" {
-		attrs.Width = &d2graph.Scalar{MapKey: mk}
-	} else if reserved == "height" {
-		attrs.Height = &d2graph.Scalar{MapKey: mk}
-	} else if reserved == "double-border" {
-		if attrs.Shape.Value != "" && !strings.EqualFold(attrs.Shape.Value, d2target.ShapeSquare) && !strings.EqualFold(attrs.Shape.Value, d2target.ShapeRectangle) && !strings.EqualFold(attrs.Shape.Value, d2target.ShapeCircle) && !strings.EqualFold(attrs.Shape.Value, d2target.ShapeOval) {
-			c.errorf(mk.Range.Start, mk.Range.End, `key "double-border" can only be applied to squares, rectangles, circles, ovals`)
-			return
-		}
-		attrs.Style.DoubleBorder = &d2graph.Scalar{MapKey: mk}
-	}
-}
-
-func (c *compiler) compileKey(obj *d2graph.Object, m *d2ast.Map, mk *d2ast.Key) {
-	ida, reserved, ok := c.compileFlatKey(mk.Key)
-	if !ok {
-		return
-	}
-	if reserved == "desc" {
->>>>>>> 9cdce241
 		return
 	}
 
@@ -384,6 +343,8 @@
 		attrs.Width = &d2graph.Scalar{MapKey: f.LastPrimaryKey()}
 	case "height":
 		attrs.Height = &d2graph.Scalar{MapKey: f.LastPrimaryKey()}
+	case "double-border":
+		attrs.Style.DoubleBorder = &d2graph.Scalar{MapKey: f.LastPrimaryKey()}
 	}
 }
 
@@ -608,6 +569,11 @@
 					c.errorf(obj.Attributes.Style.ThreeDee.MapKey, `key "3d" can only be applied to squares and rectangles`)
 				}
 			}
+			if obj.Attributes.Style.DoubleBorder != nil {
+				if obj.Attributes.Shape.Value != "" && obj.Attributes.Shape.Value != d2target.ShapeSquare && obj.Attributes.Shape.Value != d2target.ShapeRectangle && obj.Attributes.Shape.Value != d2target.ShapeCircle && obj.Attributes.Shape.Value != d2target.ShapeOval {
+					c.errorf(obj.Attributes.Style.DoubleBorder.MapKey, `key "double-border" can only be applied to squares, rectangles, circles, ovals`)
+				}
+			}
 		case "shape":
 			if obj.Attributes.Shape.Value == d2target.ShapeImage && obj.Attributes.Icon == nil {
 				c.errorf(f.LastPrimaryKey(), `image shape must include an "icon" field`)
