--- conflicted
+++ resolved
@@ -209,10 +209,6 @@
 		t.Fatalf("expected a.t1 and b.t1 to have the same height, got %.5f and %.5f", a_t1.Height, b_t1.Height)
 	}
 
-<<<<<<< HEAD
-	// Y diff of the 2 first messages
-	expectedHeight := g.Edges[1].Route[0].Y - g.Edges[0].Route[0].Y + (2 * SPAN_MESSAGE_PAD)
-=======
 	for _, span := range []*d2graph.Object{a_t1, a_t2, b_t1} {
 		if span.ZIndex != 1 {
 			t.Fatalf("expected span ZIndex=1, got %d", span.ZIndex)
@@ -220,8 +216,7 @@
 	}
 
 	// Y diff of the 2 first edges
-	expectedHeight := g.Edges[1].Route[0].Y - g.Edges[0].Route[0].Y + (2 * SPAN_EDGE_PAD)
->>>>>>> 20fd1004
+	expectedHeight := g.Edges[1].Route[0].Y - g.Edges[0].Route[0].Y + (2 * SPAN_MESSAGE_PAD)
 	if a_t1.Height != expectedHeight {
 		t.Fatalf("expected a.t1 height to be %.5f, got %.5f", expectedHeight, a_t1.Height)
 	}
